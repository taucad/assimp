--- conflicted
+++ resolved
@@ -4,8 +4,6 @@
 ---------------------------------------------------------------------------
 
 Copyright (c) 2006-2020, assimp team
-
-
 
 All rights reserved.
 
@@ -112,19 +110,11 @@
             std::vector<bool> ait(q,false);
 
             for (unsigned int i = 0, tt = q-2; i < tt; ++i,++m) {
-<<<<<<< HEAD
-                const aiFace& curFace = pcMesh->mFaces[m];
-                EXPECT_EQ(3U, curFace.mNumIndices);
-
-                for (unsigned int qqq = 0; qqq < curFace.mNumIndices; ++qqq) {
-                    ait[face.mIndices[qqq]-idx] = true;
-=======
                 aiFace& curFace = pcMesh->mFaces[m];
                 EXPECT_EQ(3U, curFace.mNumIndices);
 
                 for (unsigned int qqq = 0; qqq < curFace.mNumIndices; ++qqq) {
                     ait[curFace.mIndices[qqq] - idx] = true;
->>>>>>> 7e7555a9
                 }
             }
             for (std::vector<bool>::const_iterator it = ait.begin(); it != ait.end(); ++it) {
@@ -146,4 +136,4 @@
 
     // we should have no valid normal vectors now necause we aren't a pure polygon mesh
     EXPECT_TRUE(pcMesh->mNormals == NULL);
-}+}

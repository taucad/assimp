/*
Open Asset Import Library (assimp)
----------------------------------------------------------------------

Copyright (c) 2006-2017, assimp team

All rights reserved.

Redistribution and use of this software in source and binary forms,
with or without modification, are permitted provided that the
following conditions are met:

* Redistributions of source code must retain the above
  copyright notice, this list of conditions and the
  following disclaimer.

* Redistributions in binary form must reproduce the above
  copyright notice, this list of conditions and the
  following disclaimer in the documentation and/or other
  materials provided with the distribution.

* Neither the name of the assimp team, nor the names of its
  contributors may be used to endorse or promote products
  derived from this software without specific prior
  written permission of the assimp team.

THIS SOFTWARE IS PROVIDED BY THE COPYRIGHT HOLDERS AND CONTRIBUTORS
"AS IS" AND ANY EXPRESS OR IMPLIED WARRANTIES, INCLUDING, BUT NOT
LIMITED TO, THE IMPLIED WARRANTIES OF MERCHANTABILITY AND FITNESS FOR
A PARTICULAR PURPOSE ARE DISCLAIMED. IN NO EVENT SHALL THE COPYRIGHT
OWNER OR CONTRIBUTORS BE LIABLE FOR ANY DIRECT, INDIRECT, INCIDENTAL,
SPECIAL, EXEMPLARY, OR CONSEQUENTIAL DAMAGES (INCLUDING, BUT NOT
LIMITED TO, PROCUREMENT OF SUBSTITUTE GOODS OR SERVICES; LOSS OF USE,
DATA, OR PROFITS; OR BUSINESS INTERRUPTION) HOWEVER CAUSED AND ON ANY
THEORY OF LIABILITY, WHETHER IN CONTRACT, STRICT LIABILITY, OR TORT
(INCLUDING NEGLIGENCE OR OTHERWISE) ARISING IN ANY WAY OUT OF THE USE
OF THIS SOFTWARE, EVEN IF ADVISED OF THE POSSIBILITY OF SUCH DAMAGE.

----------------------------------------------------------------------
*/
/** @file  FBXBinaryTokenizer.cpp
 *  @brief Implementation of a fake lexer for binary fbx files -
 *    we emit tokens so the parser needs almost no special handling
 *    for binary files.
 */

#ifndef ASSIMP_BUILD_NO_FBX_IMPORTER

#include "FBXTokenizer.h"
#include "FBXUtil.h"
#include <assimp/defs.h>
#include <stdint.h>
#include "Exceptional.h"
#include "ByteSwapper.h"

namespace Assimp {
namespace FBX {

//enum Flag
//{
//   e_unknown_0 = 1 << 0,
//   e_unknown_1 = 1 << 1,
//   e_unknown_2 = 1 << 2,
//   e_unknown_3 = 1 << 3,
//   e_unknown_4 = 1 << 4,
//   e_unknown_5 = 1 << 5,
//   e_unknown_6 = 1 << 6,
//   e_unknown_7 = 1 << 7,
//   e_unknown_8 = 1 << 8,
//   e_unknown_9 = 1 << 9,
//   e_unknown_10 = 1 << 10,
//   e_unknown_11 = 1 << 11,
//   e_unknown_12 = 1 << 12,
//   e_unknown_13 = 1 << 13,
//   e_unknown_14 = 1 << 14,
//   e_unknown_15 = 1 << 15,
//   e_unknown_16 = 1 << 16,
//   e_unknown_17 = 1 << 17,
//   e_unknown_18 = 1 << 18,
//   e_unknown_19 = 1 << 19,
//   e_unknown_20 = 1 << 20,
//   e_unknown_21 = 1 << 21,
//   e_unknown_22 = 1 << 22,
//   e_unknown_23 = 1 << 23,
//   e_flag_field_size_64_bit = 1 << 24, // Not sure what is 
//   e_unknown_25 = 1 << 25,
//   e_unknown_26 = 1 << 26,
//   e_unknown_27 = 1 << 27,
//   e_unknown_28 = 1 << 28,
//   e_unknown_29 = 1 << 29,
//   e_unknown_30 = 1 << 30,
//   e_unknown_31 = 1 << 31
//};
//
//bool check_flag(uint32_t flags, Flag to_check)
//{
//	return (flags & to_check) != 0;
//}
// ------------------------------------------------------------------------------------------------
Token::Token(const char* sbegin, const char* send, TokenType type, unsigned int offset)
    :
    #ifdef DEBUG
    contents(sbegin, static_cast<size_t>(send-sbegin)),
    #endif
    sbegin(sbegin)
    , send(send)
    , type(type)
    , line(offset)
    , column(BINARY_MARKER)
{
    ai_assert(sbegin);
    ai_assert(send);

    // binary tokens may have zero length because they are sometimes dummies
    // inserted by TokenizeBinary()
    ai_assert(send >= sbegin);
}


namespace {

// ------------------------------------------------------------------------------------------------
// signal tokenization error, this is always unrecoverable. Throws DeadlyImportError.
AI_WONT_RETURN void TokenizeError(const std::string& message, unsigned int offset) AI_WONT_RETURN_SUFFIX;
AI_WONT_RETURN void TokenizeError(const std::string& message, unsigned int offset)
{
    throw DeadlyImportError(Util::AddOffset("FBX-Tokenize",message,offset));
}


// ------------------------------------------------------------------------------------------------
uint32_t Offset(const char* begin, const char* cursor)
{
    ai_assert(begin <= cursor);
    return static_cast<unsigned int>(cursor - begin);
}


// ------------------------------------------------------------------------------------------------
void TokenizeError(const std::string& message, const char* begin, const char* cursor)
{
    TokenizeError(message, Offset(begin, cursor));
}


// ------------------------------------------------------------------------------------------------
uint32_t ReadWord(const char* input, const char*& cursor, const char* end)
{
    const size_t k_to_read = sizeof( uint32_t );
    if(Offset(cursor, end) < k_to_read ) {
        TokenizeError("cannot ReadWord, out of bounds",input, cursor);
    }

    uint32_t word;
    memcpy(&word, cursor, 4);
    AI_SWAP4(word);

    cursor += k_to_read;

    return word;
}

// ------------------------------------------------------------------------------------------------
uint64_t ReadDoubleWord(const char* input, const char*& cursor, const char* end) {
    const size_t k_to_read = sizeof(uint64_t);
    if(Offset(cursor, end) < k_to_read) {
        TokenizeError("cannot ReadDoubleWord, out of bounds",input, cursor);
    }

    uint64_t dword = *reinterpret_cast<const uint64_t*>(cursor);
    AI_SWAP8(dword);

    cursor += k_to_read;

    return dword;
}

// ------------------------------------------------------------------------------------------------
uint8_t ReadByte(const char* input, const char*& cursor, const char* end)
{
    if(Offset(cursor, end) < sizeof( uint8_t ) ) {
        TokenizeError("cannot ReadByte, out of bounds",input, cursor);
    }

    uint8_t word = *reinterpret_cast<const uint8_t*>(cursor);
    ++cursor;

    return word;
}


// ------------------------------------------------------------------------------------------------
unsigned int ReadString(const char*& sbegin_out, const char*& send_out, const char* input, const char*& cursor, const char* end,
    bool long_length = false,
    bool allow_null = false)
{
    const uint32_t len_len = long_length ? 4 : 1;
    if(Offset(cursor, end) < len_len) {
        TokenizeError("cannot ReadString, out of bounds reading length",input, cursor);
    }

    const uint32_t length = long_length ? ReadWord(input, cursor, end) : ReadByte(input, cursor, end);

    if (Offset(cursor, end) < length) {
        TokenizeError("cannot ReadString, length is out of bounds",input, cursor);
    }

    sbegin_out = cursor;
    cursor += length;

    send_out = cursor;

    if(!allow_null) {
        for (unsigned int i = 0; i < length; ++i) {
            if(sbegin_out[i] == '\0') {
                TokenizeError("failed ReadString, unexpected NUL character in string",input, cursor);
            }
        }
    }

    return length;
}

// ------------------------------------------------------------------------------------------------
void ReadData(const char*& sbegin_out, const char*& send_out, const char* input, const char*& cursor, const char* end)
{
    if(Offset(cursor, end) < 1) {
        TokenizeError("cannot ReadData, out of bounds reading length",input, cursor);
    }

    const char type = *cursor;
    sbegin_out = cursor++;

    switch(type)
    {
        // 16 bit int
    case 'Y':
        cursor += 2;
        break;

        // 1 bit bool flag (yes/no)
    case 'C':
        cursor += 1;
        break;

        // 32 bit int
    case 'I':
        // <- fall through

        // float
    case 'F':
        cursor += 4;
        break;

        // double
    case 'D':
        cursor += 8;
        break;

        // 64 bit int
    case 'L':
        cursor += 8;
        break;

        // note: do not write cursor += ReadWord(...cursor) as this would be UB

        // raw binary data
    case 'R':
    {
        const uint32_t length = ReadWord(input, cursor, end);
        cursor += length;
        break;
    }

    case 'b':
        // TODO: what is the 'b' type code? Right now we just skip over it /
        // take the full range we could get
        cursor = end;
        break;

        // array of *
    case 'f':
    case 'd':
    case 'l':
    case 'i':   {

        const uint32_t length = ReadWord(input, cursor, end);
        const uint32_t encoding = ReadWord(input, cursor, end);

        const uint32_t comp_len = ReadWord(input, cursor, end);

        // compute length based on type and check against the stored value
        if(encoding == 0) {
            uint32_t stride = 0;
            switch(type)
            {
            case 'f':
            case 'i':
                stride = 4;
                break;

            case 'd':
            case 'l':
                stride = 8;
                break;

            default:
                ai_assert(false);
            };
            ai_assert(stride > 0);
            if(length * stride != comp_len) {
                TokenizeError("cannot ReadData, calculated data stride differs from what the file claims",input, cursor);
            }
        }
        // zip/deflate algorithm (encoding==1)? take given length. anything else? die
        else if (encoding != 1) {
            TokenizeError("cannot ReadData, unknown encoding",input, cursor);
        }
        cursor += comp_len;
        break;
    }

        // string
    case 'S': {
        const char* sb, *se;
        // 0 characters can legally happen in such strings
        ReadString(sb, se, input, cursor, end, true, true);
        break;
    }
    default:
        TokenizeError("cannot ReadData, unexpected type code: " + std::string(&type, 1),input, cursor);
    }

    if(cursor > end) {
        TokenizeError("cannot ReadData, the remaining size is too small for the data type: " + std::string(&type, 1),input, cursor);
    }

    // the type code is contained in the returned range
    send_out = cursor;
}


// ------------------------------------------------------------------------------------------------
bool ReadScope(TokenList& output_tokens, const char* input, const char*& cursor, const char* end, bool const is64bits)
{
    // the first word contains the offset at which this block ends
	const uint64_t end_offset = is64bits ? ReadDoubleWord(input, cursor, end) : ReadWord(input, cursor, end);

    // we may get 0 if reading reached the end of the file -
    // fbx files have a mysterious extra footer which I don't know
    // how to extract any information from, but at least it always
    // starts with a 0.
    if(!end_offset) {
        return false;
    }

    if(end_offset > Offset(input, end)) {
        TokenizeError("block offset is out of range",input, cursor);
    }
    else if(end_offset < Offset(input, cursor)) {
        TokenizeError("block offset is negative out of range",input, cursor);
    }

    // the second data word contains the number of properties in the scope
	const uint64_t prop_count = is64bits ? ReadDoubleWord(input, cursor, end) : ReadWord(input, cursor, end);

    // the third data word contains the length of the property list
	const uint64_t prop_length = is64bits ? ReadDoubleWord(input, cursor, end) : ReadWord(input, cursor, end);

    // now comes the name of the scope/key
    const char* sbeg, *send;
    ReadString(sbeg, send, input, cursor, end);

    output_tokens.push_back(new_Token(sbeg, send, TokenType_KEY, Offset(input, cursor) ));

    // now come the individual properties
    const char* begin_cursor = cursor;
    for (unsigned int i = 0; i < prop_count; ++i) {
        ReadData(sbeg, send, input, cursor, begin_cursor + prop_length);

        output_tokens.push_back(new_Token(sbeg, send, TokenType_DATA, Offset(input, cursor) ));

        if(i != prop_count-1) {
            output_tokens.push_back(new_Token(cursor, cursor + 1, TokenType_COMMA, Offset(input, cursor) ));
        }
    }

    if (Offset(begin_cursor, cursor) != prop_length) {
        TokenizeError("property length not reached, something is wrong",input, cursor);
    }

    // at the end of each nested block, there is a NUL record to indicate
    // that the sub-scope exists (i.e. to distinguish between P: and P : {})
    // this NUL record is 13 bytes long on 32 bit version and 25 bytes long on 64 bit.
	const size_t sentinel_block_length = is64bits ? (sizeof(uint64_t)* 3 + 1) : (sizeof(uint32_t)* 3 + 1);

    if (Offset(input, cursor) < end_offset) {
        if (end_offset - Offset(input, cursor) < sentinel_block_length) {
            TokenizeError("insufficient padding bytes at block end",input, cursor);
        }

        output_tokens.push_back(new_Token(cursor, cursor + 1, TokenType_OPEN_BRACKET, Offset(input, cursor) ));

        // XXX this is vulnerable to stack overflowing ..
        while(Offset(input, cursor) < end_offset - sentinel_block_length) {
			ReadScope(output_tokens, input, cursor, input + end_offset - sentinel_block_length, is64bits);
        }
        output_tokens.push_back(new_Token(cursor, cursor + 1, TokenType_CLOSE_BRACKET, Offset(input, cursor) ));

        for (unsigned int i = 0; i < sentinel_block_length; ++i) {
            if(cursor[i] != '\0') {
                TokenizeError("failed to read nested block sentinel, expected all bytes to be 0",input, cursor);
            }
        }
        cursor += sentinel_block_length;
    }

    if (Offset(input, cursor) != end_offset) {
        TokenizeError("scope length not reached, something is wrong",input, cursor);
    }

    return true;
}

}

// ------------------------------------------------------------------------------------------------
// TODO: Test FBX Binary files newer than the 7500 version to check if the 64 bits address behaviour is consistent
void TokenizeBinary(TokenList& output_tokens, const char* input, unsigned int length)
{
    ai_assert(input);

    if(length < 0x1b) {
        TokenizeError("file is too short",0);
    }

<<<<<<< HEAD
    //uint32_t offset = 0x15;
    const char* cursor = input + 0x15;

    const uint32_t flags = ReadWord(input, cursor, input + length);

    const uint8_t padding_0 = ReadByte(input, cursor, input + length); // unused
    const uint8_t padding_1 = ReadByte(input, cursor, input + length); // unused

=======
    if (strncmp(input,"Kaydara FBX Binary",18)) {
        TokenizeError("magic bytes not found",0);
    }

    const char* cursor = input + 18;
	/*Result ignored*/ ReadByte(input, cursor, input + length);
	/*Result ignored*/ ReadByte(input, cursor, input + length);
	/*Result ignored*/ ReadByte(input, cursor, input + length);
	/*Result ignored*/ ReadByte(input, cursor, input + length);
	/*Result ignored*/ ReadByte(input, cursor, input + length);
	const uint32_t version = ReadWord(input, cursor, input + length);
	const bool is64bits = version >= 7500;
>>>>>>> 6a1d2560
    while (cursor < input + length)
    {
		if (!ReadScope(output_tokens, input, cursor, input + length, is64bits)) {
            break;
        }
    }
}

} // !FBX
} // !Assimp

#endif<|MERGE_RESOLUTION|>--- conflicted
+++ resolved
@@ -434,16 +434,14 @@
         TokenizeError("file is too short",0);
     }
 
-<<<<<<< HEAD
     //uint32_t offset = 0x15;
-    const char* cursor = input + 0x15;
+/*    const char* cursor = input + 0x15;
 
     const uint32_t flags = ReadWord(input, cursor, input + length);
 
     const uint8_t padding_0 = ReadByte(input, cursor, input + length); // unused
-    const uint8_t padding_1 = ReadByte(input, cursor, input + length); // unused
-
-=======
+    const uint8_t padding_1 = ReadByte(input, cursor, input + length); // unused*/
+
     if (strncmp(input,"Kaydara FBX Binary",18)) {
         TokenizeError("magic bytes not found",0);
     }
@@ -456,7 +454,6 @@
 	/*Result ignored*/ ReadByte(input, cursor, input + length);
 	const uint32_t version = ReadWord(input, cursor, input + length);
 	const bool is64bits = version >= 7500;
->>>>>>> 6a1d2560
     while (cursor < input + length)
     {
 		if (!ReadScope(output_tokens, input, cursor, input + length, is64bits)) {

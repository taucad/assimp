--- conflicted
+++ resolved
@@ -85,22 +85,8 @@
 // Returns whether the class can handle the format of the given file.
 bool OFFImporter::CanRead( const std::string& pFile, IOSystem* pIOHandler, bool /*checkSig*/) const
 {
-<<<<<<< HEAD
-    const std::string extension = GetExtension(pFile);
-
-    if (extension == "off")
-        return true;
-    else if (!extension.length() || checkSig)
-    {
-        if (!pIOHandler)return true;
-        static const char * const tokens[] = {"off"};
-        return SearchFileHeaderForToken(pIOHandler,pFile,tokens,1,3);
-    }
-    return false;
-=======
     static const char* tokens[] = { "off" };
     return SearchFileHeaderForToken(pIOHandler,pFile,tokens,AI_COUNT_OF(tokens),3);
->>>>>>> b82d9f4b
 }
 
 // ------------------------------------------------------------------------------------------------

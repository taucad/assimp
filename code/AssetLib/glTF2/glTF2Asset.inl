/*
Open Asset Import Library (assimp)
----------------------------------------------------------------------

Copyright (c) 2006-2020, assimp team


All rights reserved.

Redistribution and use of this software in source and binary forms,
with or without modification, are permitted provided that the
following conditions are met:

* Redistributions of source code must retain the above
copyright notice, this list of conditions and the
following disclaimer.

* Redistributions in binary form must reproduce the above
copyright notice, this list of conditions and the
following disclaimer in the documentation and/or other
materials provided with the distribution.

* Neither the name of the assimp team, nor the names of its
contributors may be used to endorse or promote products
derived from this software without specific prior
written permission of the assimp team.

THIS SOFTWARE IS PROVIDED BY THE COPYRIGHT HOLDERS AND CONTRIBUTORS
"AS IS" AND ANY EXPRESS OR IMPLIED WARRANTIES, INCLUDING, BUT NOT
LIMITED TO, THE IMPLIED WARRANTIES OF MERCHANTABILITY AND FITNESS FOR
A PARTICULAR PURPOSE ARE DISCLAIMED. IN NO EVENT SHALL THE COPYRIGHT
OWNER OR CONTRIBUTORS BE LIABLE FOR ANY DIRECT, INDIRECT, INCIDENTAL,
SPECIAL, EXEMPLARY, OR CONSEQUENTIAL DAMAGES (INCLUDING, BUT NOT
LIMITED TO, PROCUREMENT OF SUBSTITUTE GOODS OR SERVICES; LOSS OF USE,
DATA, OR PROFITS; OR BUSINESS INTERRUPTION) HOWEVER CAUSED AND ON ANY
THEORY OF LIABILITY, WHETHER IN CONTRACT, STRICT LIABILITY, OR TORT
(INCLUDING NEGLIGENCE OR OTHERWISE) ARISING IN ANY WAY OUT OF THE USE
OF THIS SOFTWARE, EVEN IF ADVISED OF THE POSSIBILITY OF SUCH DAMAGE.

----------------------------------------------------------------------
*/

#include "AssetLib/glTF/glTFCommon.h"

#include <assimp/StringUtils.h>
#include <assimp/DefaultLogger.hpp>

using namespace Assimp;

namespace glTF2 {

namespace {

//
// JSON Value reading helpers
//

template <class T>
struct ReadHelper {
    static bool Read(Value &val, T &out) {
        return val.IsInt() ? out = static_cast<T>(val.GetInt()), true : false;
    }
};

template <>
struct ReadHelper<bool> {
    static bool Read(Value &val, bool &out) {
        return val.IsBool() ? out = val.GetBool(), true : false;
    }
};

template <>
struct ReadHelper<float> {
    static bool Read(Value &val, float &out) {
        return val.IsNumber() ? out = static_cast<float>(val.GetDouble()), true : false;
    }
};

template <unsigned int N>
struct ReadHelper<float[N]> {
    static bool Read(Value &val, float (&out)[N]) {
        if (!val.IsArray() || val.Size() != N) return false;
        for (unsigned int i = 0; i < N; ++i) {
            if (val[i].IsNumber())
                out[i] = static_cast<float>(val[i].GetDouble());
        }
        return true;
    }
};

template <>
struct ReadHelper<const char *> {
    static bool Read(Value &val, const char *&out) {
        return val.IsString() ? (out = val.GetString(), true) : false;
    }
};

template <>
struct ReadHelper<std::string> {
    static bool Read(Value &val, std::string &out) {
        return val.IsString() ? (out = std::string(val.GetString(), val.GetStringLength()), true) : false;
    }
};

template <>
struct ReadHelper<uint64_t> {
    static bool Read(Value &val, uint64_t &out) {
        return val.IsUint64() ? out = val.GetUint64(), true : false;
    }
};

template <>
struct ReadHelper<int64_t> {
    static bool Read(Value &val, int64_t &out) {
        return val.IsInt64() ? out = val.GetInt64(), true : false;
    }
};

template <class T>
struct ReadHelper<Nullable<T>> {
    static bool Read(Value &val, Nullable<T> &out) {
        return out.isPresent = ReadHelper<T>::Read(val, out.value);
    }
};

template <class T>
inline static bool ReadValue(Value &val, T &out) {
    return ReadHelper<T>::Read(val, out);
}

template <class T>
inline static bool ReadMember(Value &obj, const char *id, T &out) {
    Value::MemberIterator it = obj.FindMember(id);
    if (it != obj.MemberEnd()) {
        return ReadHelper<T>::Read(it->value, out);
    }
    return false;
}

template <class T>
inline static T MemberOrDefault(Value &obj, const char *id, T defaultValue) {
    T out;
    return ReadMember(obj, id, out) ? out : defaultValue;
}

inline Value *FindMember(Value &val, const char *id) {
    Value::MemberIterator it = val.FindMember(id);
    return (it != val.MemberEnd()) ? &it->value : 0;
}

inline Value *FindString(Value &val, const char *id) {
    Value::MemberIterator it = val.FindMember(id);
    return (it != val.MemberEnd() && it->value.IsString()) ? &it->value : 0;
}

inline Value *FindNumber(Value &val, const char *id) {
    Value::MemberIterator it = val.FindMember(id);
    return (it != val.MemberEnd() && it->value.IsNumber()) ? &it->value : 0;
}

inline Value *FindUInt(Value &val, const char *id) {
    Value::MemberIterator it = val.FindMember(id);
    return (it != val.MemberEnd() && it->value.IsUint()) ? &it->value : 0;
}

inline Value *FindArray(Value &val, const char *id) {
    Value::MemberIterator it = val.FindMember(id);
    return (it != val.MemberEnd() && it->value.IsArray()) ? &it->value : 0;
}

inline Value *FindObject(Value &val, const char *id) {
    Value::MemberIterator it = val.FindMember(id);
    return (it != val.MemberEnd() && it->value.IsObject()) ? &it->value : 0;
}
} // namespace

//
// LazyDict methods
//

template <class T>
inline LazyDict<T>::LazyDict(Asset &asset, const char *dictId, const char *extId) :
        mDictId(dictId),
        mExtId(extId),
        mDict(0),
        mAsset(asset) {
    asset.mDicts.push_back(this); // register to the list of dictionaries
}

template <class T>
inline LazyDict<T>::~LazyDict() {
    for (size_t i = 0; i < mObjs.size(); ++i) {
        delete mObjs[i];
    }
}

template <class T>
inline void LazyDict<T>::AttachToDocument(Document &doc) {
    Value *container = 0;

    if (mExtId) {
        if (Value *exts = FindObject(doc, "extensions")) {
            container = FindObject(*exts, mExtId);
        }
    } else {
        container = &doc;
    }

    if (container) {
        mDict = FindArray(*container, mDictId);
    }
}

template <class T>
inline void LazyDict<T>::DetachFromDocument() {
    mDict = 0;
}

template <class T>
unsigned int LazyDict<T>::Remove(const char *id) {
    id = T::TranslateId(mAsset, id);

    typename IdDict::iterator objIt = mObjsById.find(id);

    if (objIt == mObjsById.end()) {
        throw DeadlyExportError("GLTF: Object with id \"" + std::string(id) + "\" is not found");
    }

    const unsigned int index = objIt->second;

    mAsset.mUsedIds[id] = false;
    mObjsById.erase(id);
    mObjsByOIndex.erase(index);
    mObjs.erase(mObjs.begin() + index);

    //update index of object in mObjs;
    for (unsigned int i = index; i < mObjs.size(); ++i) {
        T *obj = mObjs[i];

        obj->index = i;
    }

    for (IdDict::iterator it = mObjsById.begin(); it != mObjsById.end(); ++it) {
        if (it->second <= index) {
            continue;
        }

        mObjsById[it->first] = it->second - 1;
    }

    for (Dict::iterator it = mObjsByOIndex.begin(); it != mObjsByOIndex.end(); ++it) {
        if (it->second <= index) {
            continue;
        }

        mObjsByOIndex[it->first] = it->second - 1;
    }

    return index;
}

template <class T>
Ref<T> LazyDict<T>::Retrieve(unsigned int i) {

    typename Dict::iterator it = mObjsByOIndex.find(i);
    if (it != mObjsByOIndex.end()) { // already created?
        return Ref<T>(mObjs, it->second);
    }

    // read it from the JSON object
    if (!mDict) {
        throw DeadlyImportError("GLTF: Missing section \"" + std::string(mDictId) + "\"");
    }

    if (!mDict->IsArray()) {
        throw DeadlyImportError("GLTF: Field is not an array \"" + std::string(mDictId) + "\"");
    }

    Value &obj = (*mDict)[i];

    if (!obj.IsObject()) {
        throw DeadlyImportError("GLTF: Object at index \"" + to_string(i) + "\" is not a JSON object");
    }

    if (mRecursiveReferenceCheck.find(i) != mRecursiveReferenceCheck.end()) {
        throw DeadlyImportError("GLTF: Object at index \"" + to_string(i) + "\" has recursive reference to itself");
    }
    mRecursiveReferenceCheck.insert(i);

    // Unique ptr prevents memory leak in case of Read throws an exception
    auto inst = std::unique_ptr<T>(new T());
    inst->id = std::string(mDictId) + "_" + to_string(i);
    inst->oIndex = i;
    ReadMember(obj, "name", inst->name);
    inst->Read(obj, mAsset);

    Ref<T> result = Add(inst.release());
    mRecursiveReferenceCheck.erase(i);
    return result;
}

template <class T>
Ref<T> LazyDict<T>::Get(unsigned int i) {
    return Ref<T>(mObjs, i);
}

template <class T>
Ref<T> LazyDict<T>::Get(const char *id) {
    id = T::TranslateId(mAsset, id);

    typename IdDict::iterator it = mObjsById.find(id);
    if (it != mObjsById.end()) { // already created?
        return Ref<T>(mObjs, it->second);
    }

    return Ref<T>();
}

template <class T>
Ref<T> LazyDict<T>::Add(T *obj) {
    unsigned int idx = unsigned(mObjs.size());
    mObjs.push_back(obj);
    mObjsByOIndex[obj->oIndex] = idx;
    mObjsById[obj->id] = idx;
    mAsset.mUsedIds[obj->id] = true;
    return Ref<T>(mObjs, idx);
}

template <class T>
Ref<T> LazyDict<T>::Create(const char *id) {
    Asset::IdMap::iterator it = mAsset.mUsedIds.find(id);
    if (it != mAsset.mUsedIds.end()) {
        throw DeadlyImportError("GLTF: two objects with the same ID exist");
    }
    T *inst = new T();
    unsigned int idx = unsigned(mObjs.size());
    inst->id = id;
    inst->index = idx;
    inst->oIndex = idx;
    return Add(inst);
}

//
// glTF dictionary objects methods
//

inline Buffer::Buffer() :
        byteLength(0),
        type(Type_arraybuffer),
        EncodedRegion_Current(nullptr),
        mIsSpecial(false) {}

inline Buffer::~Buffer() {
    for (SEncodedRegion *reg : EncodedRegion_List)
        delete reg;
}

inline const char *Buffer::TranslateId(Asset & /*r*/, const char *id) {
    return id;
}

inline void Buffer::Read(Value &obj, Asset &r) {
    size_t statedLength = MemberOrDefault<size_t>(obj, "byteLength", 0);
    byteLength = statedLength;

    Value *it = FindString(obj, "uri");
    if (!it) {
        if (statedLength > 0) {
            throw DeadlyImportError("GLTF: buffer with non-zero length missing the \"uri\" attribute");
        }
        return;
    }

    const char *uri = it->GetString();

    glTFCommon::Util::DataURI dataURI;
    if (ParseDataURI(uri, it->GetStringLength(), dataURI)) {
        if (dataURI.base64) {
            uint8_t *data = 0;
            this->byteLength = glTFCommon::Util::DecodeBase64(dataURI.data, dataURI.dataLength, data);
            this->mData.reset(data, std::default_delete<uint8_t[]>());

            if (statedLength > 0 && this->byteLength != statedLength) {
                throw DeadlyImportError("GLTF: buffer \"" + id + "\", expected " + to_string(statedLength) +
                                        " bytes, but found " + to_string(dataURI.dataLength));
            }
        } else { // assume raw data
            if (statedLength != dataURI.dataLength) {
                throw DeadlyImportError("GLTF: buffer \"" + id + "\", expected " + to_string(statedLength) +
                                        " bytes, but found " + to_string(dataURI.dataLength));
            }

            this->mData.reset(new uint8_t[dataURI.dataLength], std::default_delete<uint8_t[]>());
            memcpy(this->mData.get(), dataURI.data, dataURI.dataLength);
        }
    } else { // Local file
        if (byteLength > 0) {
            std::string dir = !r.mCurrentAssetDir.empty() ? (r.mCurrentAssetDir) : "";

            IOStream *file = r.OpenFile(dir + uri, "rb");
            if (file) {
                bool ok = LoadFromStream(*file, byteLength);
                delete file;

                if (!ok)
                    throw DeadlyImportError("GLTF: error while reading referenced file \"" + std::string(uri) + "\"");
            } else {
                throw DeadlyImportError("GLTF: could not open referenced file \"" + std::string(uri) + "\"");
            }
        }
    }
}

inline bool Buffer::LoadFromStream(IOStream &stream, size_t length, size_t baseOffset) {
    byteLength = length ? length : stream.FileSize();

    if (baseOffset) {
        stream.Seek(baseOffset, aiOrigin_SET);
    }

    mData.reset(new uint8_t[byteLength], std::default_delete<uint8_t[]>());

    if (stream.Read(mData.get(), byteLength, 1) != 1) {
        return false;
    }
    return true;
}

inline void Buffer::EncodedRegion_Mark(const size_t pOffset, const size_t pEncodedData_Length, uint8_t *pDecodedData, const size_t pDecodedData_Length, const std::string &pID) {
    // Check pointer to data
    if (pDecodedData == nullptr) throw DeadlyImportError("GLTF: for marking encoded region pointer to decoded data must be provided.");

    // Check offset
    if (pOffset > byteLength) {
        const uint8_t val_size = 32;

        char val[val_size];

        ai_snprintf(val, val_size, "%llu", (long long)pOffset);
        throw DeadlyImportError(std::string("GLTF: incorrect offset value (") + val + ") for marking encoded region.");
    }

    // Check length
    if ((pOffset + pEncodedData_Length) > byteLength) {
        const uint8_t val_size = 64;

        char val[val_size];

        ai_snprintf(val, val_size, "%llu, %llu", (long long)pOffset, (long long)pEncodedData_Length);
        throw DeadlyImportError(std::string("GLTF: encoded region with offset/length (") + val + ") is out of range.");
    }

    // Add new region
    EncodedRegion_List.push_back(new SEncodedRegion(pOffset, pEncodedData_Length, pDecodedData, pDecodedData_Length, pID));
    // And set new value for "byteLength"
    byteLength += (pDecodedData_Length - pEncodedData_Length);
}

inline void Buffer::EncodedRegion_SetCurrent(const std::string &pID) {
    if ((EncodedRegion_Current != nullptr) && (EncodedRegion_Current->ID == pID)) return;

    for (SEncodedRegion *reg : EncodedRegion_List) {
        if (reg->ID == pID) {
            EncodedRegion_Current = reg;

            return;
        }
    }

    throw DeadlyImportError("GLTF: EncodedRegion with ID: \"" + pID + "\" not found.");
}

inline bool Buffer::ReplaceData(const size_t pBufferData_Offset, const size_t pBufferData_Count, const uint8_t *pReplace_Data, const size_t pReplace_Count) {

    if ((pBufferData_Count == 0) || (pReplace_Count == 0) || (pReplace_Data == nullptr)) {
        return false;
    }

    const size_t new_data_size = byteLength + pReplace_Count - pBufferData_Count;
    uint8_t *new_data = new uint8_t[new_data_size];
    // Copy data which place before replacing part.
    ::memcpy(new_data, mData.get(), pBufferData_Offset);
    // Copy new data.
    ::memcpy(&new_data[pBufferData_Offset], pReplace_Data, pReplace_Count);
    // Copy data which place after replacing part.
    ::memcpy(&new_data[pBufferData_Offset + pReplace_Count], &mData.get()[pBufferData_Offset + pBufferData_Count], pBufferData_Offset);
    // Apply new data
    mData.reset(new_data, std::default_delete<uint8_t[]>());
    byteLength = new_data_size;

    return true;
}

inline bool Buffer::ReplaceData_joint(const size_t pBufferData_Offset, const size_t pBufferData_Count, const uint8_t *pReplace_Data, const size_t pReplace_Count) {
    if ((pBufferData_Count == 0) || (pReplace_Count == 0) || (pReplace_Data == nullptr)) {
        return false;
    }

    const size_t new_data_size = byteLength + pReplace_Count - pBufferData_Count;
    uint8_t *new_data = new uint8_t[new_data_size];
    // Copy data which place before replacing part.
    memcpy(new_data, mData.get(), pBufferData_Offset);
    // Copy new data.
    memcpy(&new_data[pBufferData_Offset], pReplace_Data, pReplace_Count);
    // Copy data which place after replacing part.
    memcpy(&new_data[pBufferData_Offset + pReplace_Count], &mData.get()[pBufferData_Offset + pBufferData_Count], new_data_size - (pBufferData_Offset + pReplace_Count));
    // Apply new data
    mData.reset(new_data, std::default_delete<uint8_t[]>());
    byteLength = new_data_size;

    return true;
}

inline size_t Buffer::AppendData(uint8_t *data, size_t length) {
    size_t offset = this->byteLength;
    // Force alignment to 4 bits
    Grow((length + 3) & ~3);
    memcpy(mData.get() + offset, data, length);
    return offset;
}

inline void Buffer::Grow(size_t amount) {
    if (amount <= 0) {
        return;
    }

    // Capacity is big enough
    if (capacity >= byteLength + amount) {
        byteLength += amount;
        return;
    }

    // Just allocate data which we need
    capacity = byteLength + amount;

    uint8_t *b = new uint8_t[capacity];
    if (nullptr != mData) {
        memcpy(b, mData.get(), byteLength);
    }
    mData.reset(b, std::default_delete<uint8_t[]>());
    byteLength += amount;
}

//
// struct BufferView
//

inline void BufferView::Read(Value &obj, Asset &r) {

    if (Value *bufferVal = FindUInt(obj, "buffer")) {
        buffer = r.buffers.Retrieve(bufferVal->GetUint());
    }

    byteOffset = MemberOrDefault(obj, "byteOffset", size_t(0));
    byteLength = MemberOrDefault(obj, "byteLength", size_t(0));
    byteStride = MemberOrDefault(obj, "byteStride", 0u);
}

inline uint8_t *BufferView::GetPointer(size_t accOffset) {
    if (!buffer) return 0;
    uint8_t *basePtr = buffer->GetPointer();
    if (!basePtr) return 0;

    size_t offset = accOffset + byteOffset;
    if (buffer->EncodedRegion_Current != nullptr) {
        const size_t begin = buffer->EncodedRegion_Current->Offset;
        const size_t end = begin + buffer->EncodedRegion_Current->DecodedData_Length;
        if ((offset >= begin) && (offset < end))
            return &buffer->EncodedRegion_Current->DecodedData[offset - begin];
    }

    return basePtr + offset;
}

//
// struct Accessor
//
inline void Accessor::Sparse::PopulateData(size_t numBytes, uint8_t *bytes) {
    if (bytes) {
        data.assign(bytes, bytes + numBytes);
    } else {
        data.resize(numBytes, 0x00);
    }
}

inline void Accessor::Sparse::PatchData(unsigned int elementSize) {
    uint8_t *pIndices = indices->GetPointer(indicesByteOffset);
    const unsigned int indexSize = int(ComponentTypeSize(indicesType));
    uint8_t *indicesEnd = pIndices + count * indexSize;

    uint8_t *pValues = values->GetPointer(valuesByteOffset);
    while (pIndices != indicesEnd) {
        size_t offset;
        switch (indicesType) {
        case ComponentType_UNSIGNED_BYTE:
            offset = *pIndices;
            break;
        case ComponentType_UNSIGNED_SHORT:
            offset = *reinterpret_cast<uint16_t *>(pIndices);
            break;
        case ComponentType_UNSIGNED_INT:
            offset = *reinterpret_cast<uint32_t *>(pIndices);
            break;
        default:
            // have fun with float and negative values from signed types as indices.
            throw DeadlyImportError("Unsupported component type in index.");
        }

        offset *= elementSize;
        std::memcpy(data.data() + offset, pValues, elementSize);

        pValues += elementSize;
        pIndices += indexSize;
    }
}

inline void Accessor::Read(Value &obj, Asset &r) {

    if (Value *bufferViewVal = FindUInt(obj, "bufferView")) {
        bufferView = r.bufferViews.Retrieve(bufferViewVal->GetUint());
    }

    byteOffset = MemberOrDefault(obj, "byteOffset", size_t(0));
    componentType = MemberOrDefault(obj, "componentType", ComponentType_BYTE);
    count = MemberOrDefault(obj, "count", size_t(0));

    const char *typestr;
    type = ReadMember(obj, "type", typestr) ? AttribType::FromString(typestr) : AttribType::SCALAR;

    if (Value *sparseValue = FindObject(obj, "sparse")) {
        sparse.reset(new Sparse);
        // count
        ReadMember(*sparseValue, "count", sparse->count);

        // indices
        if (Value *indicesValue = FindObject(*sparseValue, "indices")) {
            //indices bufferView
            Value *indiceViewID = FindUInt(*indicesValue, "bufferView");
            sparse->indices = r.bufferViews.Retrieve(indiceViewID->GetUint());
            //indices byteOffset
            sparse->indicesByteOffset = MemberOrDefault(*indicesValue, "byteOffset", size_t(0));
            //indices componentType
            sparse->indicesType = MemberOrDefault(*indicesValue, "componentType", ComponentType_BYTE);
            //sparse->indices->Read(*indicesValue, r);
        }

        // value
        if (Value *valuesValue = FindObject(*sparseValue, "values")) {
            //value bufferView
            Value *valueViewID = FindUInt(*valuesValue, "bufferView");
            sparse->values = r.bufferViews.Retrieve(valueViewID->GetUint());
            //value byteOffset
            sparse->valuesByteOffset = MemberOrDefault(*valuesValue, "byteOffset", size_t(0));
            //sparse->values->Read(*valuesValue, r);
        }

        // indicesType
        sparse->indicesType = MemberOrDefault(*sparseValue, "componentType", ComponentType_UNSIGNED_SHORT);

        const unsigned int elementSize = GetElementSize();
        const size_t dataSize = count * elementSize;
        sparse->PopulateData(dataSize, bufferView ? bufferView->GetPointer(byteOffset) : 0);
        sparse->PatchData(elementSize);
    }
}

inline unsigned int Accessor::GetNumComponents() {
    return AttribType::GetNumComponents(type);
}

inline unsigned int Accessor::GetBytesPerComponent() {
    return int(ComponentTypeSize(componentType));
}

inline unsigned int Accessor::GetElementSize() {
    return GetNumComponents() * GetBytesPerComponent();
}

inline uint8_t *Accessor::GetPointer() {
    if (sparse)
        return sparse->data.data();

    if (!bufferView || !bufferView->buffer) return 0;
    uint8_t *basePtr = bufferView->buffer->GetPointer();
    if (!basePtr) return 0;

    size_t offset = byteOffset + bufferView->byteOffset;

    // Check if region is encoded.
    if (bufferView->buffer->EncodedRegion_Current != nullptr) {
        const size_t begin = bufferView->buffer->EncodedRegion_Current->Offset;
        const size_t end = begin + bufferView->buffer->EncodedRegion_Current->DecodedData_Length;

        if ((offset >= begin) && (offset < end))
            return &bufferView->buffer->EncodedRegion_Current->DecodedData[offset - begin];
    }

    return basePtr + offset;
}

namespace {
inline void CopyData(size_t count,
        const uint8_t *src, size_t src_stride,
        uint8_t *dst, size_t dst_stride) {
    if (src_stride == dst_stride) {
        memcpy(dst, src, count * src_stride);
    } else {
        size_t sz = std::min(src_stride, dst_stride);
        for (size_t i = 0; i < count; ++i) {
            memcpy(dst, src, sz);
            if (sz < dst_stride) {
                memset(dst + sz, 0, dst_stride - sz);
            }
            src += src_stride;
            dst += dst_stride;
        }
    }
}
} // namespace

template <class T>
void Accessor::ExtractData(T *&outData) {
    uint8_t *data = GetPointer();
    if (!data) {
        throw DeadlyImportError("GLTF: data is NULL");
    }

    const size_t elemSize = GetElementSize();
    const size_t totalSize = elemSize * count;

    const size_t stride = bufferView && bufferView->byteStride ? bufferView->byteStride : elemSize;

    const size_t targetElemSize = sizeof(T);
    ai_assert(elemSize <= targetElemSize);
    ai_assert(count * stride <= (bufferView ? bufferView->byteLength : sparse->data.size()));

    outData = new T[count];
    if (stride == elemSize && targetElemSize == elemSize) {
        memcpy(outData, data, totalSize);
    } else {
        for (size_t i = 0; i < count; ++i) {
            memcpy(outData + i, data + i * stride, elemSize);
        }
    }
}

inline void Accessor::WriteData(size_t _count, const void *src_buffer, size_t src_stride) {
    uint8_t *buffer_ptr = bufferView->buffer->GetPointer();
    size_t offset = byteOffset + bufferView->byteOffset;

    size_t dst_stride = GetNumComponents() * GetBytesPerComponent();

    const uint8_t *src = reinterpret_cast<const uint8_t *>(src_buffer);
    uint8_t *dst = reinterpret_cast<uint8_t *>(buffer_ptr + offset);

    ai_assert(dst + _count * dst_stride <= buffer_ptr + bufferView->buffer->byteLength);
    CopyData(_count, src, src_stride, dst, dst_stride);
}

inline void Accessor::WriteSparseValues(size_t _count, const void *src_data, size_t src_dataStride) {
    if (!sparse)
        return;

    // values
    uint8_t *value_buffer_ptr = sparse->values->buffer->GetPointer();
    size_t value_offset = sparse->valuesByteOffset + sparse->values->byteOffset;
    size_t value_dst_stride = GetNumComponents() * GetBytesPerComponent();
    const uint8_t *value_src = reinterpret_cast<const uint8_t *>(src_data);
    uint8_t *value_dst = reinterpret_cast<uint8_t *>(value_buffer_ptr + value_offset);
    ai_assert(value_dst + _count * value_dst_stride <= value_buffer_ptr + sparse->values->buffer->byteLength);
    CopyData(_count, value_src, src_dataStride, value_dst, value_dst_stride);
}

inline void Accessor::WriteSparseIndices(size_t _count, const void *src_idx, size_t src_idxStride) {
    if (!sparse)
        return;

    // indices
    uint8_t *indices_buffer_ptr = sparse->indices->buffer->GetPointer();
    size_t indices_offset = sparse->indicesByteOffset + sparse->indices->byteOffset;
    size_t indices_dst_stride = 1 * sizeof(unsigned short);
    const uint8_t *indices_src = reinterpret_cast<const uint8_t *>(src_idx);
    uint8_t *indices_dst = reinterpret_cast<uint8_t *>(indices_buffer_ptr + indices_offset);
    ai_assert(indices_dst + _count * indices_dst_stride <= indices_buffer_ptr + sparse->indices->buffer->byteLength);
    CopyData(_count, indices_src, src_idxStride, indices_dst, indices_dst_stride);
}
inline Accessor::Indexer::Indexer(Accessor &acc) :
        accessor(acc),
        data(acc.GetPointer()),
        elemSize(acc.GetElementSize()),
        stride(acc.bufferView && acc.bufferView->byteStride ? acc.bufferView->byteStride : elemSize) {
}

//! Accesses the i-th value as defined by the accessor
template <class T>
T Accessor::Indexer::GetValue(int i) {
    ai_assert(data);
    ai_assert(i * stride < accessor.bufferView->byteLength);
    T value = T();
    memcpy(&value, data + i * stride, elemSize);
    //value >>= 8 * (sizeof(T) - elemSize);
    return value;
}

inline Image::Image() :
        width(0),
        height(0),
        mDataLength(0) {
}

inline void Image::Read(Value &obj, Asset &r) {
    if (!mDataLength) {
        Value *curUri = FindString(obj, "uri");
        if (nullptr != curUri) {
            const char *uristr = curUri->GetString();

            glTFCommon::Util::DataURI dataURI;
            if (ParseDataURI(uristr, curUri->GetStringLength(), dataURI)) {
                mimeType = dataURI.mediaType;
                if (dataURI.base64) {
                    uint8_t *ptr = nullptr;
                    mDataLength = glTFCommon::Util::DecodeBase64(dataURI.data, dataURI.dataLength, ptr);
                    mData.reset(ptr);
                }
            } else {
                this->uri = uristr;
            }
        } else if (Value *bufferViewVal = FindUInt(obj, "bufferView")) {
            this->bufferView = r.bufferViews.Retrieve(bufferViewVal->GetUint());
            Ref<Buffer> buffer = this->bufferView->buffer;

            this->mDataLength = this->bufferView->byteLength;
            // maybe this memcpy could be avoided if aiTexture does not delete[] pcData at destruction.

            this->mData.reset(new uint8_t[this->mDataLength]);
            memcpy(this->mData.get(), buffer->GetPointer() + this->bufferView->byteOffset, this->mDataLength);

            if (Value *mtype = FindString(obj, "mimeType")) {
                this->mimeType = mtype->GetString();
            }
        }
    }
}

inline uint8_t *Image::StealData() {
    mDataLength = 0;
    return mData.release();
}

// Never take over the ownership of data whenever binary or not
inline void Image::SetData(uint8_t *data, size_t length, Asset &r) {
    Ref<Buffer> b = r.GetBodyBuffer();
    if (b) { // binary file: append to body
        std::string bvId = r.FindUniqueID(this->id, "imgdata");
        bufferView = r.bufferViews.Create(bvId);

        bufferView->buffer = b;
        bufferView->byteLength = length;
        bufferView->byteOffset = b->AppendData(data, length);
    } else { // text file: will be stored as a data uri
        uint8_t *temp = new uint8_t[length];
        memcpy(temp, data, length);
        this->mData.reset(temp);
        this->mDataLength = length;
    }
}

inline void Sampler::Read(Value &obj, Asset & /*r*/) {
    SetDefaults();

    ReadMember(obj, "name", name);
    ReadMember(obj, "magFilter", magFilter);
    ReadMember(obj, "minFilter", minFilter);
    ReadMember(obj, "wrapS", wrapS);
    ReadMember(obj, "wrapT", wrapT);
}

inline void Sampler::SetDefaults() {
    //only wrapping modes have defaults
    wrapS = SamplerWrap::Repeat;
    wrapT = SamplerWrap::Repeat;
    magFilter = SamplerMagFilter::UNSET;
    minFilter = SamplerMinFilter::UNSET;
}

inline void Texture::Read(Value &obj, Asset &r) {
    if (Value *sourceVal = FindUInt(obj, "source")) {
        source = r.images.Retrieve(sourceVal->GetUint());
    }

    if (Value *samplerVal = FindUInt(obj, "sampler")) {
        sampler = r.samplers.Retrieve(samplerVal->GetUint());
    }
}

namespace {
inline void SetTextureProperties(Asset &r, Value *prop, TextureInfo &out) {
    if (r.extensionsUsed.KHR_texture_transform) {
        if (Value *extensions = FindObject(*prop, "extensions")) {
            out.textureTransformSupported = true;
            if (Value *pKHR_texture_transform = FindObject(*extensions, "KHR_texture_transform")) {
                if (Value *array = FindArray(*pKHR_texture_transform, "offset")) {
                    out.TextureTransformExt_t.offset[0] = (*array)[0].GetFloat();
                    out.TextureTransformExt_t.offset[1] = (*array)[1].GetFloat();
                } else {
                    out.TextureTransformExt_t.offset[0] = 0;
                    out.TextureTransformExt_t.offset[1] = 0;
                }

                if (!ReadMember(*pKHR_texture_transform, "rotation", out.TextureTransformExt_t.rotation)) {
                    out.TextureTransformExt_t.rotation = 0;
                }

                if (Value *array = FindArray(*pKHR_texture_transform, "scale")) {
                    out.TextureTransformExt_t.scale[0] = (*array)[0].GetFloat();
                    out.TextureTransformExt_t.scale[1] = (*array)[1].GetFloat();
                } else {
                    out.TextureTransformExt_t.scale[0] = 1;
                    out.TextureTransformExt_t.scale[1] = 1;
                }
            }
        }
    }

    if (Value *index = FindUInt(*prop, "index")) {
        out.texture = r.textures.Retrieve(index->GetUint());
    }

    if (Value *texcoord = FindUInt(*prop, "texCoord")) {
        out.texCoord = texcoord->GetUint();
    }
}

inline void ReadTextureProperty(Asset &r, Value &vals, const char *propName, TextureInfo &out) {
    if (Value *prop = FindMember(vals, propName)) {
        SetTextureProperties(r, prop, out);
    }
}

inline void ReadTextureProperty(Asset &r, Value &vals, const char *propName, NormalTextureInfo &out) {
    if (Value *prop = FindMember(vals, propName)) {
        SetTextureProperties(r, prop, out);

        if (Value *scale = FindNumber(*prop, "scale")) {
            out.scale = static_cast<float>(scale->GetDouble());
        }
    }
}

inline void ReadTextureProperty(Asset &r, Value &vals, const char *propName, OcclusionTextureInfo &out) {
    if (Value *prop = FindMember(vals, propName)) {
        SetTextureProperties(r, prop, out);

        if (Value *strength = FindNumber(*prop, "strength")) {
            out.strength = static_cast<float>(strength->GetDouble());
        }
    }
}
} // namespace

inline void Material::Read(Value &material, Asset &r) {
    SetDefaults();

    if (Value *curPbrMetallicRoughness = FindObject(material, "pbrMetallicRoughness")) {
        ReadMember(*curPbrMetallicRoughness, "baseColorFactor", this->pbrMetallicRoughness.baseColorFactor);
        ReadTextureProperty(r, *curPbrMetallicRoughness, "baseColorTexture", this->pbrMetallicRoughness.baseColorTexture);
        ReadTextureProperty(r, *curPbrMetallicRoughness, "metallicRoughnessTexture", this->pbrMetallicRoughness.metallicRoughnessTexture);
        ReadMember(*curPbrMetallicRoughness, "metallicFactor", this->pbrMetallicRoughness.metallicFactor);
        ReadMember(*curPbrMetallicRoughness, "roughnessFactor", this->pbrMetallicRoughness.roughnessFactor);
    }

    ReadTextureProperty(r, material, "normalTexture", this->normalTexture);
    ReadTextureProperty(r, material, "occlusionTexture", this->occlusionTexture);
    ReadTextureProperty(r, material, "emissiveTexture", this->emissiveTexture);
    ReadMember(material, "emissiveFactor", this->emissiveFactor);

    ReadMember(material, "doubleSided", this->doubleSided);
    ReadMember(material, "alphaMode", this->alphaMode);
    ReadMember(material, "alphaCutoff", this->alphaCutoff);

    if (Value *extensions = FindObject(material, "extensions")) {
        if (r.extensionsUsed.KHR_materials_pbrSpecularGlossiness) {
            if (Value *curPbrSpecularGlossiness = FindObject(*extensions, "KHR_materials_pbrSpecularGlossiness")) {
                PbrSpecularGlossiness pbrSG;

                ReadMember(*curPbrSpecularGlossiness, "diffuseFactor", pbrSG.diffuseFactor);
                ReadTextureProperty(r, *curPbrSpecularGlossiness, "diffuseTexture", pbrSG.diffuseTexture);
                ReadTextureProperty(r, *curPbrSpecularGlossiness, "specularGlossinessTexture", pbrSG.specularGlossinessTexture);
                ReadMember(*curPbrSpecularGlossiness, "specularFactor", pbrSG.specularFactor);
                ReadMember(*curPbrSpecularGlossiness, "glossinessFactor", pbrSG.glossinessFactor);

                this->pbrSpecularGlossiness = Nullable<PbrSpecularGlossiness>(pbrSG);
            }
        }

        if (r.extensionsUsed.KHR_texture_transform) {
        }

        unlit = nullptr != FindObject(*extensions, "KHR_materials_unlit");
    }
}

namespace {
void SetVector(vec4 &v, const float (&in)[4]) {
    v[0] = in[0];
    v[1] = in[1];
    v[2] = in[2];
    v[3] = in[3];
}

void SetVector(vec3 &v, const float (&in)[3]) {
    v[0] = in[0];
    v[1] = in[1];
    v[2] = in[2];
}
} // namespace

inline void Material::SetDefaults() {
    //pbr materials
    SetVector(pbrMetallicRoughness.baseColorFactor, defaultBaseColor);
    pbrMetallicRoughness.metallicFactor = 1.0;
    pbrMetallicRoughness.roughnessFactor = 1.0;

    SetVector(emissiveFactor, defaultEmissiveFactor);
    alphaMode = "OPAQUE";
    alphaCutoff = 0.5;
    doubleSided = false;
    unlit = false;
}

inline void PbrSpecularGlossiness::SetDefaults() {
    //pbrSpecularGlossiness properties
    SetVector(diffuseFactor, defaultDiffuseFactor);
    SetVector(specularFactor, defaultSpecularFactor);
    glossinessFactor = 1.0;
}

namespace {

template <int N>
inline int Compare(const char *attr, const char (&str)[N]) {
    return (strncmp(attr, str, N - 1) == 0) ? N - 1 : 0;
}

#ifdef _WIN32
#pragma warning(push)
#pragma warning(disable : 4706)
#endif // _WIN32

inline bool GetAttribVector(Mesh::Primitive &p, const char *attr, Mesh::AccessorList *&v, int &pos) {
    if ((pos = Compare(attr, "POSITION"))) {
        v = &(p.attributes.position);
    } else if ((pos = Compare(attr, "NORMAL"))) {
        v = &(p.attributes.normal);
    } else if ((pos = Compare(attr, "TANGENT"))) {
        v = &(p.attributes.tangent);
    } else if ((pos = Compare(attr, "TEXCOORD"))) {
        v = &(p.attributes.texcoord);
    } else if ((pos = Compare(attr, "COLOR"))) {
        v = &(p.attributes.color);
    } else if ((pos = Compare(attr, "JOINT"))) {
        v = &(p.attributes.joint);
    } else if ((pos = Compare(attr, "JOINTMATRIX"))) {
        v = &(p.attributes.jointmatrix);
    } else if ((pos = Compare(attr, "WEIGHT"))) {
        v = &(p.attributes.weight);
    } else
        return false;
    return true;
}

inline bool GetAttribTargetVector(Mesh::Primitive &p, const int targetIndex, const char *attr, Mesh::AccessorList *&v, int &pos) {
    if ((pos = Compare(attr, "POSITION"))) {
        v = &(p.targets[targetIndex].position);
    } else if ((pos = Compare(attr, "NORMAL"))) {
        v = &(p.targets[targetIndex].normal);
    } else if ((pos = Compare(attr, "TANGENT"))) {
        v = &(p.targets[targetIndex].tangent);
    } else
        return false;
    return true;
}
} // namespace

inline void Mesh::Read(Value &pJSON_Object, Asset &pAsset_Root) {
    Value *curName = FindMember(pJSON_Object, "name");
    if (nullptr != curName) {
        name = curName->GetString();
    }

    /****************** Mesh primitives ******************/
    Value *curPrimitives = FindArray(pJSON_Object, "primitives");
    if (nullptr != curPrimitives) {
        this->primitives.resize(curPrimitives->Size());
        for (unsigned int i = 0; i < curPrimitives->Size(); ++i) {
            Value &primitive = (*curPrimitives)[i];

            Primitive &prim = this->primitives[i];
            prim.mode = MemberOrDefault(primitive, "mode", PrimitiveMode_TRIANGLES);

            if (Value *attrs = FindObject(primitive, "attributes")) {
                for (Value::MemberIterator it = attrs->MemberBegin(); it != attrs->MemberEnd(); ++it) {
                    if (!it->value.IsUint()) continue;
                    const char *attr = it->name.GetString();
                    // Valid attribute semantics include POSITION, NORMAL, TANGENT, TEXCOORD, COLOR, JOINT, JOINTMATRIX,
                    // and WEIGHT.Attribute semantics can be of the form[semantic]_[set_index], e.g., TEXCOORD_0, TEXCOORD_1, etc.

                    int undPos = 0;
                    Mesh::AccessorList *vec = 0;
                    if (GetAttribVector(prim, attr, vec, undPos)) {
                        size_t idx = (attr[undPos] == '_') ? atoi(attr + undPos + 1) : 0;
                        if ((*vec).size() <= idx) (*vec).resize(idx + 1);
                        (*vec)[idx] = pAsset_Root.accessors.Retrieve(it->value.GetUint());
                    }
                }
            }

            Value *targetsArray = FindArray(primitive, "targets");
            if (nullptr != targetsArray) {
                prim.targets.resize(targetsArray->Size());
                for (unsigned int j = 0; j < targetsArray->Size(); ++j) {
                    Value &target = (*targetsArray)[j];
                    if (!target.IsObject()) {
                        continue;
                    }
                    for (Value::MemberIterator it = target.MemberBegin(); it != target.MemberEnd(); ++it) {
                        if (!it->value.IsUint()) {
                            continue;
                        }
                        const char *attr = it->name.GetString();
                        // Valid attribute semantics include POSITION, NORMAL, TANGENT
                        int undPos = 0;
                        Mesh::AccessorList *vec = 0;
                        if (GetAttribTargetVector(prim, j, attr, vec, undPos)) {
                            size_t idx = (attr[undPos] == '_') ? atoi(attr + undPos + 1) : 0;
                            if ((*vec).size() <= idx) {
                                (*vec).resize(idx + 1);
                            }
                            (*vec)[idx] = pAsset_Root.accessors.Retrieve(it->value.GetUint());
                        }
                    }
                }
            }

            if (Value *indices = FindUInt(primitive, "indices")) {
                prim.indices = pAsset_Root.accessors.Retrieve(indices->GetUint());
            }

            if (Value *material = FindUInt(primitive, "material")) {
                prim.material = pAsset_Root.materials.Retrieve(material->GetUint());
            }
        }
    }

    Value *curWeights = FindArray(pJSON_Object, "weights");
    if (nullptr != curWeights) {
        this->weights.resize(curWeights->Size());
        for (unsigned int i = 0; i < curWeights->Size(); ++i) {
            Value &weightValue = (*curWeights)[i];
            if (weightValue.IsNumber()) {
                this->weights[i] = weightValue.GetFloat();
            }
        }
    }

    Value *extras = FindObject(pJSON_Object, "extras");
    if (nullptr != extras) {
        if (Value *curTargetNames = FindArray(*extras, "targetNames")) {
            this->targetNames.resize(curTargetNames->Size());
            for (unsigned int i = 0; i < curTargetNames->Size(); ++i) {
                Value &targetNameValue = (*curTargetNames)[i];
                if (targetNameValue.IsString()) {
                    this->targetNames[i] = targetNameValue.GetString();
                }
            }
        }
    }
}

inline void Camera::Read(Value &obj, Asset & /*r*/) {
    std::string type_string = std::string(MemberOrDefault(obj, "type", "perspective"));
    if (type_string == "orthographic") {
        type = Camera::Orthographic;
    } else {
        type = Camera::Perspective;
    }

    const char *subobjId = (type == Camera::Orthographic) ? "orthographic" : "perspective";

    Value *it = FindObject(obj, subobjId);
    if (!it) throw DeadlyImportError("GLTF: Camera missing its parameters");

    if (type == Camera::Perspective) {
        cameraProperties.perspective.aspectRatio = MemberOrDefault(*it, "aspectRatio", 0.f);
        cameraProperties.perspective.yfov = MemberOrDefault(*it, "yfov", 3.1415f / 2.f);
        cameraProperties.perspective.zfar = MemberOrDefault(*it, "zfar", 100.f);
        cameraProperties.perspective.znear = MemberOrDefault(*it, "znear", 0.01f);
    } else {
        cameraProperties.ortographic.xmag = MemberOrDefault(*it, "xmag", 1.f);
        cameraProperties.ortographic.ymag = MemberOrDefault(*it, "ymag", 1.f);
        cameraProperties.ortographic.zfar = MemberOrDefault(*it, "zfar", 100.f);
        cameraProperties.ortographic.znear = MemberOrDefault(*it, "znear", 0.01f);
    }
}

inline void Light::Read(Value &obj, Asset & /*r*/) {
#ifndef M_PI
    const float M_PI = 3.14159265358979323846f;
#endif

    std::string type_string;
    ReadMember(obj, "type", type_string);
    if (type_string == "directional")
        type = Light::Directional;
    else if (type_string == "point")
        type = Light::Point;
    else
        type = Light::Spot;

    name = MemberOrDefault(obj, "name", "");

    SetVector(color, vec3{ 1.0f, 1.0f, 1.0f });
    ReadMember(obj, "color", color);

    intensity = MemberOrDefault(obj, "intensity", 1.0f);

    ReadMember(obj, "range", range);

    if (type == Light::Spot) {
        Value *spot = FindObject(obj, "spot");
        if (!spot) throw DeadlyImportError("GLTF: Light missing its spot parameters");
        innerConeAngle = MemberOrDefault(*spot, "innerConeAngle", 0.0f);
        outerConeAngle = MemberOrDefault(*spot, "outerConeAngle", M_PI / 4.0f);
    }
}

inline void Node::Read(Value &obj, Asset &r) {
    if (name.empty()) {
        name = id;
    }

    Value *curChildren = FindArray(obj, "children");
    if (nullptr != curChildren) {
        this->children.reserve(curChildren->Size());
        for (unsigned int i = 0; i < curChildren->Size(); ++i) {
            Value &child = (*curChildren)[i];
            if (child.IsUint()) {
                // get/create the child node
                Ref<Node> chn = r.nodes.Retrieve(child.GetUint());
                if (chn) {
                    this->children.push_back(chn);
                }
            }
        }
    }

    Value *curMatrix = FindArray(obj, "matrix");
    if (nullptr != curMatrix) {
        ReadValue(*curMatrix, this->matrix);
    } else {
        ReadMember(obj, "translation", translation);
        ReadMember(obj, "scale", scale);
        ReadMember(obj, "rotation", rotation);
    }

    Value *curMesh = FindUInt(obj, "mesh");
    if (nullptr != curMesh) {
        unsigned int numMeshes = 1;
        this->meshes.reserve(numMeshes);
        Ref<Mesh> meshRef = r.meshes.Retrieve((*curMesh).GetUint());
        if (meshRef) {
            this->meshes.push_back(meshRef);
        }
    }

<<<<<<< HEAD
	// Do not retrieve a skin here, just take a reference, to avoid infinite recursion
    // Skins will be properly loaded later
=======
>>>>>>> 1427e67b
    Value *curSkin = FindUInt(obj, "skin");
    if (nullptr != curSkin) {
        this->skin = r.skins.Get(curSkin->GetUint());
    }

    Value *curCamera = FindUInt(obj, "camera");
    if (nullptr != curCamera) {
        this->camera = r.cameras.Retrieve(curCamera->GetUint());
        if (this->camera) {
            this->camera->id = this->id;
        }
    }

    Value *curExtensions = FindObject(obj, "extensions");
    if (nullptr != curExtensions) {
        if (r.extensionsUsed.KHR_lights_punctual) {
            if (Value *ext = FindObject(*curExtensions, "KHR_lights_punctual")) {
                Value *curLight = FindUInt(*ext, "light");
                if (nullptr != curLight) {
                    this->light = r.lights.Retrieve(curLight->GetUint());
                    if (this->light) {
                        this->light->id = this->id;
                    }
                }
            }
        }
    }
}

inline void Scene::Read(Value &obj, Asset &r) {
    if (Value *array = FindArray(obj, "nodes")) {
        for (unsigned int i = 0; i < array->Size(); ++i) {
            if (!(*array)[i].IsUint()) continue;
            Ref<Node> node = r.nodes.Retrieve((*array)[i].GetUint());
            if (node)
                this->nodes.push_back(node);
        }
    }
}

inline void Skin::Read(Value &obj, Asset &r) {
    if (Value *matrices = FindUInt(obj, "inverseBindMatrices")) {
        inverseBindMatrices = r.accessors.Retrieve(matrices->GetUint());
    }

    if (Value *joints = FindArray(obj, "joints")) {
        for (unsigned i = 0; i < joints->Size(); ++i) {
            if (!(*joints)[i].IsUint()) continue;
            Ref<Node> node = r.nodes.Retrieve((*joints)[i].GetUint());
            if (node) {
                this->jointNames.push_back(node);
            }
        }
    }
}

inline void Animation::Read(Value &obj, Asset &r) {
    Value *curSamplers = FindArray(obj, "samplers");
    if (nullptr != curSamplers) {
        for (unsigned i = 0; i < curSamplers->Size(); ++i) {
            Value &sampler = (*curSamplers)[i];

            Sampler s;
            if (Value *input = FindUInt(sampler, "input")) {
                s.input = r.accessors.Retrieve(input->GetUint());
            }
            if (Value *output = FindUInt(sampler, "output")) {
                s.output = r.accessors.Retrieve(output->GetUint());
            }
            s.interpolation = Interpolation_LINEAR;
            if (Value *interpolation = FindString(sampler, "interpolation")) {
                const std::string interp = interpolation->GetString();
                if (interp == "LINEAR") {
                    s.interpolation = Interpolation_LINEAR;
                } else if (interp == "STEP") {
                    s.interpolation = Interpolation_STEP;
                } else if (interp == "CUBICSPLINE") {
                    s.interpolation = Interpolation_CUBICSPLINE;
                }
            }
            this->samplers.push_back(s);
        }
    }

    Value *curChannels = FindArray(obj, "channels");
    if (nullptr != curChannels) {
        for (unsigned i = 0; i < curChannels->Size(); ++i) {
            Value &channel = (*curChannels)[i];

            Channel c;
            Value *curSampler = FindUInt(channel, "sampler");
            if (nullptr != curSampler) {
                c.sampler = curSampler->GetUint();
            }

            if (Value *target = FindObject(channel, "target")) {
                if (Value *node = FindUInt(*target, "node")) {
                    c.target.node = r.nodes.Retrieve(node->GetUint());
                }
                if (Value *path = FindString(*target, "path")) {
                    const std::string p = path->GetString();
                    if (p == "translation") {
                        c.target.path = AnimationPath_TRANSLATION;
                    } else if (p == "rotation") {
                        c.target.path = AnimationPath_ROTATION;
                    } else if (p == "scale") {
                        c.target.path = AnimationPath_SCALE;
                    } else if (p == "weights") {
                        c.target.path = AnimationPath_WEIGHTS;
                    }
                }
            }
            this->channels.push_back(c);
        }
    }
}

inline void AssetMetadata::Read(Document &doc) {
    if (Value *obj = FindObject(doc, "asset")) {
        ReadMember(*obj, "copyright", copyright);
        ReadMember(*obj, "generator", generator);

        if (Value *versionString = FindString(*obj, "version")) {
            version = versionString->GetString();
        } else if (Value *versionNumber = FindNumber(*obj, "version")) {
            char buf[4];

            ai_snprintf(buf, 4, "%.1f", versionNumber->GetDouble());

            version = buf;
        }

        Value *curProfile = FindObject(*obj, "profile");
        if (nullptr != curProfile) {
            ReadMember(*curProfile, "api", this->profile.api);
            ReadMember(*curProfile, "version", this->profile.version);
        }
    }

    if (version.empty() || version[0] != '2') {
        throw DeadlyImportError("GLTF: Unsupported glTF version: " + version);
    }
}

//
// Asset methods implementation
//

inline void Asset::ReadBinaryHeader(IOStream &stream, std::vector<char> &sceneData) {
    ASSIMP_LOG_DEBUG("Reading GLTF2 binary");
    GLB_Header header;
    if (stream.Read(&header, sizeof(header), 1) != 1) {
        throw DeadlyImportError("GLTF: Unable to read the file header");
    }

    if (strncmp((char *)header.magic, AI_GLB_MAGIC_NUMBER, sizeof(header.magic)) != 0) {
        throw DeadlyImportError("GLTF: Invalid binary glTF file");
    }

    AI_SWAP4(header.version);
    asset.version = to_string(header.version);
    if (header.version != 2) {
        throw DeadlyImportError("GLTF: Unsupported binary glTF version");
    }

    GLB_Chunk chunk;
    if (stream.Read(&chunk, sizeof(chunk), 1) != 1) {
        throw DeadlyImportError("GLTF: Unable to read JSON chunk");
    }

    AI_SWAP4(chunk.chunkLength);
    AI_SWAP4(chunk.chunkType);

    if (chunk.chunkType != ChunkType_JSON) {
        throw DeadlyImportError("GLTF: JSON chunk missing");
    }

    // read the scene data

    mSceneLength = chunk.chunkLength;
    sceneData.resize(mSceneLength + 1);
    sceneData[mSceneLength] = '\0';

    if (stream.Read(&sceneData[0], 1, mSceneLength) != mSceneLength) {
        throw DeadlyImportError("GLTF: Could not read the file contents");
    }

    uint32_t padding = ((chunk.chunkLength + 3) & ~3) - chunk.chunkLength;
    if (padding > 0) {
        stream.Seek(padding, aiOrigin_CUR);
    }

    AI_SWAP4(header.length);
    mBodyOffset = 12 + 8 + chunk.chunkLength + padding + 8;
    if (header.length >= mBodyOffset) {
        if (stream.Read(&chunk, sizeof(chunk), 1) != 1) {
            throw DeadlyImportError("GLTF: Unable to read BIN chunk");
        }

        AI_SWAP4(chunk.chunkLength);
        AI_SWAP4(chunk.chunkType);

        if (chunk.chunkType != ChunkType_BIN) {
            throw DeadlyImportError("GLTF: BIN chunk missing");
        }

        mBodyLength = chunk.chunkLength;
    } else {
        mBodyOffset = mBodyLength = 0;
    }
}

inline void Asset::Load(const std::string &pFile, bool isBinary) {
    ASSIMP_LOG_DEBUG("Loading GLTF2 asset");
    mCurrentAssetDir.clear();
    /*int pos = std::max(int(pFile.rfind('/')), int(pFile.rfind('\\')));
    if (pos != int(std::string::npos)) */

    mCurrentAssetDir = glTFCommon::getCurrentAssetDir(pFile);

    shared_ptr<IOStream> stream(OpenFile(pFile.c_str(), "rb", true));
    if (!stream) {
        throw DeadlyImportError("GLTF: Could not open file for reading");
    }

    // is binary? then read the header
    std::vector<char> sceneData;
    if (isBinary) {
        SetAsBinary(); // also creates the body buffer
        ReadBinaryHeader(*stream, sceneData);
    } else {
        mSceneLength = stream->FileSize();
        mBodyLength = 0;

        // read the scene data

        sceneData.resize(mSceneLength + 1);
        sceneData[mSceneLength] = '\0';

        if (stream->Read(&sceneData[0], 1, mSceneLength) != mSceneLength) {
            throw DeadlyImportError("GLTF: Could not read the file contents");
        }
    }

    // parse the JSON document
    ASSIMP_LOG_DEBUG("Parsing GLTF2 JSON");
    Document doc;
    doc.ParseInsitu(&sceneData[0]);

    if (doc.HasParseError()) {
        char buffer[32];
        ai_snprintf(buffer, 32, "%d", static_cast<int>(doc.GetErrorOffset()));
        throw DeadlyImportError(std::string("GLTF: JSON parse error, offset ") + buffer + ": " + GetParseError_En(doc.GetParseError()));
    }

    if (!doc.IsObject()) {
        throw DeadlyImportError("GLTF: JSON document root must be a JSON object");
    }

    // Fill the buffer instance for the current file embedded contents
    if (mBodyLength > 0) {
        if (!mBodyBuffer->LoadFromStream(*stream, mBodyLength, mBodyOffset)) {
            throw DeadlyImportError("GLTF: Unable to read gltf file");
        }
    }

    // Load the metadata
    asset.Read(doc);
    ReadExtensionsUsed(doc);
    ReadExtensionsRequired(doc);

    // Currently Draco is not supported
    if (extensionsRequired.KHR_draco_mesh_compression) {
        throw DeadlyImportError("GLTF: Draco mesh compression not currently supported.");
    }

    // Prepare the dictionaries
    for (size_t i = 0; i < mDicts.size(); ++i) {
        mDicts[i]->AttachToDocument(doc);
    }

    // Read the "scene" property, which specifies which scene to load
    // and recursively load everything referenced by it
    unsigned int sceneIndex = 0;
    Value *curScene = FindUInt(doc, "scene");
    if (nullptr != curScene) {
        sceneIndex = curScene->GetUint();
    }

    if (Value *scenesArray = FindArray(doc, "scenes")) {
        if (sceneIndex < scenesArray->Size()) {
            this->scene = scenes.Retrieve(sceneIndex);
        }
    }

    if (Value *skinsArray = FindArray(doc, "skins")) {
        for (unsigned int i = 0; i < skinsArray->Size(); ++i) {
            skins.Retrieve(i);
        }
    }

    if (Value *animsArray = FindArray(doc, "animations")) {
        for (unsigned int i = 0; i < animsArray->Size(); ++i) {
            animations.Retrieve(i);
        }
    }

    // Clean up
    for (size_t i = 0; i < mDicts.size(); ++i) {
        mDicts[i]->DetachFromDocument();
    }
}

inline void Asset::SetAsBinary() {
    if (!mBodyBuffer) {
        mBodyBuffer = buffers.Create("binary_glTF");
        mBodyBuffer->MarkAsSpecial();
    }
}

// As required extensions are only a concept in glTF 2.0, this is here
// instead of glTFCommon.h
#define CHECK_REQUIRED_EXT(EXT) \
    if (exts.find(#EXT) != exts.end()) extensionsRequired.EXT = true;

inline void Asset::ReadExtensionsRequired(Document &doc) {
    Value *extsRequired = FindArray(doc, "extensionsRequired");
    if (nullptr == extsRequired) {
        return;
    }

    std::gltf_unordered_map<std::string, bool> exts;
    for (unsigned int i = 0; i < extsRequired->Size(); ++i) {
        if ((*extsRequired)[i].IsString()) {
            exts[(*extsRequired)[i].GetString()] = true;
        }
    }

    CHECK_REQUIRED_EXT(KHR_draco_mesh_compression);

#undef CHECK_REQUIRED_EXT
}

inline void Asset::ReadExtensionsUsed(Document &doc) {
    Value *extsUsed = FindArray(doc, "extensionsUsed");
    if (!extsUsed) return;

    std::gltf_unordered_map<std::string, bool> exts;

    for (unsigned int i = 0; i < extsUsed->Size(); ++i) {
        if ((*extsUsed)[i].IsString()) {
            exts[(*extsUsed)[i].GetString()] = true;
        }
    }

    CHECK_EXT(KHR_materials_pbrSpecularGlossiness);
    CHECK_EXT(KHR_materials_unlit);
    CHECK_EXT(KHR_lights_punctual);
    CHECK_EXT(KHR_texture_transform);

#undef CHECK_EXT
}

inline IOStream *Asset::OpenFile(std::string path, const char *mode, bool /*absolute*/) {
#ifdef ASSIMP_API
    return mIOSystem->Open(path, mode);
#else
    if (path.size() < 2) return 0;
    if (!absolute && path[1] != ':' && path[0] != '/') { // relative?
        path = mCurrentAssetDir + path;
    }
    FILE *f = fopen(path.c_str(), mode);
    return f ? new IOStream(f) : 0;
#endif
}

inline std::string Asset::FindUniqueID(const std::string &str, const char *suffix) {
    std::string id = str;

    if (!id.empty()) {
        if (mUsedIds.find(id) == mUsedIds.end())
            return id;

        id += "_";
    }

    id += suffix;

    Asset::IdMap::iterator it = mUsedIds.find(id);
    if (it == mUsedIds.end()) {
        return id;
    }

    std::vector<char> buffer;
    buffer.resize(id.size() + 16);
    int offset = ai_snprintf(buffer.data(), buffer.size(), "%s_", id.c_str());
    for (int i = 0; it != mUsedIds.end(); ++i) {
        ai_snprintf(buffer.data() + offset, buffer.size() - offset, "%d", i);
        id = buffer.data();
        it = mUsedIds.find(id);
    }

    return id;
}

#ifdef _WIN32
#pragma warning(pop)
#endif // _WIN32

} // namespace glTF2<|MERGE_RESOLUTION|>--- conflicted
+++ resolved
@@ -1273,11 +1273,8 @@
         }
     }
 
-<<<<<<< HEAD
 	// Do not retrieve a skin here, just take a reference, to avoid infinite recursion
     // Skins will be properly loaded later
-=======
->>>>>>> 1427e67b
     Value *curSkin = FindUInt(obj, "skin");
     if (nullptr != curSkin) {
         this->skin = r.skins.Get(curSkin->GetUint());

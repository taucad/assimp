--- conflicted
+++ resolved
@@ -549,11 +549,7 @@
         ++reader;
     }
 
-<<<<<<< HEAD
-    ASSIMP_LOG_VERBOSE_DEBUG_F( "DXF: got ", block.lines.size()," polylines and ", block.insertions.size(),
-=======
     ASSIMP_LOG_VERBOSE_DEBUG( "DXF: got ", block.lines.size()," polylines and ", block.insertions.size(), 
->>>>>>> 6f24e873
         " inserted blocks in ENTITIES" );
 }
 

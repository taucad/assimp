--- conflicted
+++ resolved
@@ -1,4 +1,4 @@
-cmake_minimum_required( VERSION 2.6 )
+﻿cmake_minimum_required( VERSION 2.6 )
 PROJECT( Assimp )
 
 # Define here the needed parameters
@@ -110,15 +110,7 @@
   # compile from sources
   add_subdirectory(contrib/zlib)
   set(ZLIB_FOUND 1)
-<<<<<<< HEAD
-  if( ASSIMP_BUILD_STATIC_LIB )
-    set(ZLIB_LIBRARIES zlibstatic)
-  else( ASSIMP_BUILD_STATIC_LIB )
-    set(ZLIB_LIBRARIES zlib)
-  endif( ASSIMP_BUILD_STATIC_LIB )
-=======
   set(ZLIB_LIBRARIES zlibstatic)
->>>>>>> ca7542cf
   set(ZLIB_INCLUDE_DIR ${CMAKE_CURRENT_SOURCE_DIR}/contrib/zlib ${CMAKE_CURRENT_BINARY_DIR}/contrib/zlib)
 else(NOT ZLIB_FOUND)
   ADD_DEFINITIONS(-DASSIMP_BUILD_NO_OWN_ZLIB)

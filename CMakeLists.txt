# Open Asset Import Library (assimp)
# ----------------------------------------------------------------------
# Copyright (c) 2006-2018, assimp team

# All rights reserved.
#
# Redistribution and use of this software in source and binary forms,
# with or without modification, are permitted provided that the
# following conditions are met:
#
# * Redistributions of source code must retain the above
#   copyright notice, this list of conditions and the
#   following disclaimer.
#
# * Redistributions in binary form must reproduce the above
#   copyright notice, this list of conditions and the
#   following disclaimer in the documentation and/or other
#   materials provided with the distribution.
#
# * Neither the name of the assimp team, nor the names of its
#   contributors may be used to endorse or promote products
#   derived from this software without specific prior
#   written permission of the assimp team.
#
# THIS SOFTWARE IS PROVIDED BY THE COPYRIGHT HOLDERS AND CONTRIBUTORS
# "AS IS" AND ANY EXPRESS OR IMPLIED WARRANTIES, INCLUDING, BUT NOT
# LIMITED TO, THE IMPLIED WARRANTIES OF MERCHANTABILITY AND FITNESS FOR
# A PARTICULAR PURPOSE ARE DISCLAIMED. IN NO EVENT SHALL THE COPYRIGHT
# OWNER OR CONTRIBUTORS BE LIABLE FOR ANY DIRECT, INDIRECT, INCIDENTAL,
# SPECIAL, EXEMPLARY, OR CONSEQUENTIAL DAMAGES (INCLUDING, BUT NOT
# LIMITED TO, PROCUREMENT OF SUBSTITUTE GOODS OR SERVICES; LOSS OF USE,
# DATA, OR PROFITS; OR BUSINESS INTERRUPTION) HOWEVER CAUSED AND ON ANY
# THEORY OF LIABILITY, WHETHER IN CONTRACT, STRICT LIABILITY, OR TORT
# (INCLUDING NEGLIGENCE OR OTHERWISE) ARISING IN ANY WAY OUT OF THE USE
# OF THIS SOFTWARE, EVEN IF ADVISED OF THE POSSIBILITY OF SUCH DAMAGE.
#----------------------------------------------------------------------
SET(CMAKE_LEGACY_CYGWIN_WIN32 0) # Remove when CMake >= 2.8.4 is required
CMAKE_MINIMUM_REQUIRED( VERSION 2.8 )
PROJECT( Assimp )

# All supported options ###############################################

OPTION( BUILD_SHARED_LIBS
  "Build package with shared libraries."
  ON
)

OPTION( BUILD_FRAMEWORK
  "Build package as Mac OS X Framework bundle."
  OFF
)
OPTION( ASSIMP_DOUBLE_PRECISION
  "Set to ON to enable double precision processing"
  OFF
)
OPTION( ASSIMP_OPT_BUILD_PACKAGES
  "Set to ON to generate CPack configuration files and packaging targets"
  OFF
)
OPTION( ASSIMP_ANDROID_JNIIOSYSTEM
  "Android JNI IOSystem support is active"
  OFF
)
OPTION( ASSIMP_NO_EXPORT
  "Disable Assimp's export functionality."
  OFF
)
OPTION( ASSIMP_BUILD_ZLIB
  "Build your own zlib"
  OFF
)
OPTION( ASSIMP_BUILD_ASSIMP_TOOLS
  "If the supplementary tools for Assimp are built in addition to the library."
  ON
)
OPTION ( ASSIMP_BUILD_SAMPLES
  "If the official samples are built as well (needs Glut)."
  OFF
)
OPTION ( ASSIMP_BUILD_TESTS
  "If the test suite for Assimp is built in addition to the library."
  ON
)
OPTION ( ASSIMP_COVERALLS
  "Enable this to measure test coverage."
  OFF
)
OPTION ( ASSIMP_WERROR
  "Treat warnings as errors."
  OFF
)
OPTION ( ASSIMP_ASAN
  "Enable AddressSanitizer."
  OFF
)
OPTION ( ASSIMP_UBSAN
  "Enable Undefined Behavior sanitizer."
  OFF
)
OPTION ( SYSTEM_IRRXML
  "Use system installed Irrlicht/IrrXML library."
  OFF
)
OPTION ( BUILD_DOCS
  "Build documentation using Doxygen."
  OFF
)

IF (IOS)
	IF (NOT CMAKE_BUILD_TYPE)
 		SET(CMAKE_BUILD_TYPE "Release")
	ENDIF (NOT CMAKE_BUILD_TYPE)
ENDIF (IOS)

# Use subset of Windows.h
if (WIN32)
  ADD_DEFINITIONS( -DWIN32_LEAN_AND_MEAN )
endif()

IF(MSVC)
  OPTION( ASSIMP_INSTALL_PDB
    "Install MSVC debug files."
    ON
  )
ENDIF(MSVC)

IF (BUILD_FRAMEWORK)
  SET (BUILD_SHARED_LIBS ON)
  MESSAGE(STATUS "Framework bundle building enabled")
ENDIF(BUILD_FRAMEWORK)

IF(NOT BUILD_SHARED_LIBS)
  MESSAGE(STATUS "Shared libraries disabled")
  SET(LINK_SEARCH_START_STATIC TRUE)
ELSE()
  MESSAGE(STATUS "Shared libraries enabled")
ENDIF(NOT BUILD_SHARED_LIBS)

# Define here the needed parameters
SET (ASSIMP_VERSION_MAJOR 4)
SET (ASSIMP_VERSION_MINOR 1)
SET (ASSIMP_VERSION_PATCH 0)
SET (ASSIMP_VERSION ${ASSIMP_VERSION_MAJOR}.${ASSIMP_VERSION_MINOR}.${ASSIMP_VERSION_PATCH})
SET (ASSIMP_SOVERSION 4)
SET (PROJECT_VERSION "${ASSIMP_VERSION}")

SET( ASSIMP_PACKAGE_VERSION "0" CACHE STRING "the package-specific version used for uploading the sources" )

# Enable C++1 globally
set_property( GLOBAL PROPERTY CXX_STANDARD 11 )

# Get the current working branch
EXECUTE_PROCESS(
  COMMAND git rev-parse --abbrev-ref HEAD
  WORKING_DIRECTORY ${CMAKE_CURRENT_SOURCE_DIR}
  OUTPUT_VARIABLE GIT_BRANCH
  OUTPUT_STRIP_TRAILING_WHITESPACE
  ERROR_QUIET
)

# Get the latest abbreviated commit hash of the working branch
EXECUTE_PROCESS(
  COMMAND git log -1 --format=%h --no-show-signature
  WORKING_DIRECTORY ${CMAKE_CURRENT_SOURCE_DIR}
  OUTPUT_VARIABLE GIT_COMMIT_HASH
  OUTPUT_STRIP_TRAILING_WHITESPACE
  ERROR_QUIET
)

IF(NOT GIT_COMMIT_HASH)
  SET(GIT_COMMIT_HASH 0)
ENDIF(NOT GIT_COMMIT_HASH)

IF(ASSIMP_DOUBLE_PRECISION)
    ADD_DEFINITIONS(-DASSIMP_DOUBLE_PRECISION)
ENDIF(ASSIMP_DOUBLE_PRECISION)

CONFIGURE_FILE(
  ${CMAKE_CURRENT_LIST_DIR}/revision.h.in
  ${CMAKE_CURRENT_BINARY_DIR}/revision.h
)

CONFIGURE_FILE(
  ${CMAKE_CURRENT_LIST_DIR}/include/assimp/config.h.in
  ${CMAKE_CURRENT_BINARY_DIR}/include/assimp/config.h
)

INCLUDE_DIRECTORIES(
  ./
  include
  ${CMAKE_CURRENT_BINARY_DIR}
  ${CMAKE_CURRENT_BINARY_DIR}/include
)

LIST(APPEND CMAKE_MODULE_PATH "${CMAKE_CURRENT_SOURCE_DIR}/cmake-modules" )
SET(LIBASSIMP_COMPONENT     "libassimp${ASSIMP_VERSION_MAJOR}.${ASSIMP_VERSION_MINOR}.${ASSIMP_VERSION_PATCH}" )
SET(LIBASSIMP-DEV_COMPONENT "libassimp${ASSIMP_VERSION_MAJOR}.${ASSIMP_VERSION_MINOR}.${ASSIMP_VERSION_PATCH}-dev" )
SET(CPACK_COMPONENTS_ALL assimp-bin ${LIBASSIMP_COMPONENT} ${LIBASSIMP-DEV_COMPONENT} assimp-dev)
SET(ASSIMP_LIBRARY_SUFFIX "" CACHE STRING "Suffix to append to library names")

IF( UNIX )
  # Use GNUInstallDirs for Unix predefined directories
  INCLUDE(GNUInstallDirs)
ENDIF( UNIX )

# Grouped compiler settings
IF ((CMAKE_C_COMPILER_ID MATCHES "GNU") AND NOT CMAKE_COMPILER_IS_MINGW)
  # hide all not-exported symbols
  SET(CMAKE_CXX_FLAGS "${CMAKE_CXX_FLAGS} -g -fvisibility=hidden -fPIC -Wall -std=c++0x")
  SET(CMAKE_C_FLAGS "${CMAKE_C_FLAGS} -fPIC")
  SET(LIBSTDC++_LIBRARIES -lstdc++)
ELSEIF(MSVC)
  # enable multi-core compilation with MSVC
  ADD_COMPILE_OPTIONS(/MP)
  IF("${CMAKE_GENERATOR}" MATCHES "(Win64|IA64)")
    ADD_COMPILE_OPTIONS( /bigobj )
  ENDIF()
  # disable "elements of array '' will be default initialized" warning on MSVC2013
  IF(MSVC12)
    ADD_COMPILE_OPTIONS(/wd4351)
  ENDIF()
ELSEIF ( "${CMAKE_CXX_COMPILER_ID}" MATCHES "Clang" )
  SET(CMAKE_CXX_FLAGS "${CMAKE_CXX_FLAGS} -g -fvisibility=hidden -fPIC -Wall -Wno-long-long -std=c++11" )
  SET(CMAKE_C_FLAGS "${CMAKE_C_FLAGS} -fPIC")
ELSEIF( CMAKE_COMPILER_IS_MINGW )
  SET( CMAKE_CXX_FLAGS "${CMAKE_CXX_FLAGS} -fvisibility=hidden -Wall -Wno-long-long -std=c++11" )
  SET(CMAKE_C_FLAGS "${CMAKE_C_FLAGS} -fPIC")
  ADD_DEFINITIONS( -U__STRICT_ANSI__ )
ENDIF()

IF ( IOS )

IF (CMAKE_BUILD_TYPE STREQUAL "Debug")
  SET(CMAKE_C_FLAGS "${CMAKE_C_FLAGS} -fembed-bitcode -Og")
  SET(CMAKE_CXX_FLAGS "${CMAKE_CXX_FLAGS} -fembed-bitcode -Og")
ELSE()
  SET(CMAKE_C_FLAGS "${CMAKE_C_FLAGS} -fembed-bitcode -O3")
  SET(CMAKE_CXX_FLAGS "${CMAKE_CXX_FLAGS} -fembed-bitcode -O3")
ENDIF()

ENDIF( IOS )

IF (ASSIMP_COVERALLS)
  MESSAGE(STATUS "Coveralls enabled")
  INCLUDE(Coveralls)
  SET(CMAKE_CXX_FLAGS "${CMAKE_CXX_FLAGS} -g -O0 -fprofile-arcs -ftest-coverage")
  SET(CMAKE_C_FLAGS "${CMAKE_C_FLAGS} -g -O0 -fprofile-arcs -ftest-coverage")
ENDIF()

IF (ASSIMP_WERROR)
  MESSAGE(STATUS "Treating warnings as errors")
  IF (MSVC)
    ADD_COMPILE_OPTIONS(/WX)
  ELSE()
    SET(CMAKE_CXX_FLAGS "${CMAKE_CXX_FLAGS} -Werror")
    SET(CMAKE_C_FLAGS "${CMAKE_C_FLAGS} -Werror")
  ENDIF()
ENDIF()

IF (ASSIMP_ASAN)
  MESSAGE(STATUS "AddressSanitizer enabled")
  SET(CMAKE_CXX_FLAGS "${CMAKE_CXX_FLAGS} -fsanitize=address")
  SET(CMAKE_C_FLAGS "${CMAKE_C_FLAGS} -fsanitize=address")
ENDIF()

IF (ASSIMP_UBSAN)
  MESSAGE(STATUS "Undefined Behavior sanitizer enabled")
  SET(CMAKE_CXX_FLAGS "${CMAKE_CXX_FLAGS} -fsanitize=undefined -fno-sanitize-recover=all")
  SET(CMAKE_C_FLAGS "${CMAKE_C_FLAGS} -fsanitize=undefined -fno-sanitize-recover=all")
ENDIF()

INCLUDE (FindPkgMacros)
INCLUDE (PrecompiledHeader)

# If this is an in-source build (CMAKE_SOURCE_DIR == CMAKE_BINARY_DIR),
# write the library/executable files to the respective directories in the
# source tree. During an out-of-source build, however, do not litter this
# directory, since that is probably what the user wanted to avoid.
IF ( CMAKE_SOURCE_DIR STREQUAL CMAKE_BINARY_DIR )
  SET( CMAKE_LIBRARY_OUTPUT_DIRECTORY "${CMAKE_HOME_DIRECTORY}/lib" )
  SET( CMAKE_ARCHIVE_OUTPUT_DIRECTORY "${CMAKE_HOME_DIRECTORY}/lib" )
  SET( CMAKE_RUNTIME_OUTPUT_DIRECTORY "${CMAKE_HOME_DIRECTORY}/bin" )
ENDIF ( CMAKE_SOURCE_DIR STREQUAL CMAKE_BINARY_DIR )

# Cache these to allow the user to override them manually.
SET( ASSIMP_LIB_INSTALL_DIR "lib" CACHE STRING
  "Path the built library files are installed to." )
SET( ASSIMP_INCLUDE_INSTALL_DIR "include" CACHE STRING
  "Path the header files are installed to." )
SET( ASSIMP_BIN_INSTALL_DIR "bin" CACHE STRING
  "Path the tool executables are installed to." )

IF (CMAKE_BUILD_TYPE STREQUAL "Debug")
  SET(CMAKE_DEBUG_POSTFIX "d" CACHE STRING "Debug Postfix for lib, samples and tools")
ELSE()
  SET(CMAKE_DEBUG_POSTFIX "" CACHE STRING "Debug Postfix for lib, samples and tools")
ENDIF()

# Only generate this target if no higher-level project already has
IF (NOT TARGET uninstall)
  # add make uninstall capability
  CONFIGURE_FILE("${CMAKE_CURRENT_SOURCE_DIR}/cmake-modules/cmake_uninstall.cmake.in" "${CMAKE_CURRENT_BINARY_DIR}/cmake_uninstall.cmake" IMMEDIATE @ONLY)
  ADD_CUSTOM_TARGET(uninstall "${CMAKE_COMMAND}" -P "${CMAKE_CURRENT_BINARY_DIR}/cmake_uninstall.cmake")
ENDIF()

# cmake configuration files
CONFIGURE_FILE("${CMAKE_CURRENT_SOURCE_DIR}/assimp-config.cmake.in"         "${CMAKE_CURRENT_BINARY_DIR}/assimp-config.cmake" @ONLY IMMEDIATE)
CONFIGURE_FILE("${CMAKE_CURRENT_SOURCE_DIR}/assimp-config-version.cmake.in" "${CMAKE_CURRENT_BINARY_DIR}/assimp-config-version.cmake" @ONLY IMMEDIATE)
INSTALL(FILES "${CMAKE_CURRENT_BINARY_DIR}/assimp-config.cmake"             "${CMAKE_CURRENT_BINARY_DIR}/assimp-config-version.cmake" DESTINATION "${ASSIMP_LIB_INSTALL_DIR}/cmake/assimp-${ASSIMP_VERSION_MAJOR}.${ASSIMP_VERSION_MINOR}" COMPONENT ${LIBASSIMP-DEV_COMPONENT})

FIND_PACKAGE( DirectX )

IF( BUILD_DOCS )
  ADD_SUBDIRECTORY(doc)
ENDIF( BUILD_DOCS )

# Look for system installed irrXML
IF ( SYSTEM_IRRXML )
  FIND_PACKAGE( IrrXML REQUIRED )
ENDIF( SYSTEM_IRRXML )

# Search for external dependencies, and build them from source if not found
# Search for zlib
IF ( NOT ASSIMP_BUILD_ZLIB )
  FIND_PACKAGE(ZLIB)
ENDIF( NOT ASSIMP_BUILD_ZLIB )

IF( NOT ZLIB_FOUND )
  MESSAGE(STATUS "compiling zlib from sources")
  INCLUDE(CheckIncludeFile)
  INCLUDE(CheckTypeSize)
  INCLUDE(CheckFunctionExists)
  # compile from sources
  ADD_SUBDIRECTORY(contrib/zlib)
  SET(ZLIB_FOUND 1)
  SET(ZLIB_LIBRARIES zlibstatic)
  SET(ZLIB_INCLUDE_DIR ${CMAKE_CURRENT_SOURCE_DIR}/contrib/zlib ${CMAKE_CURRENT_BINARY_DIR}/contrib/zlib)
  # need to ensure we don't link with system zlib or minizip as well.
  SET(ASSIMP_BUILD_MINIZIP 1)
ELSE(NOT ZLIB_FOUND)
  ADD_DEFINITIONS(-DASSIMP_BUILD_NO_OWN_ZLIB)
  SET(ZLIB_LIBRARIES_LINKED -lz)
ENDIF(NOT ZLIB_FOUND)
INCLUDE_DIRECTORIES(${ZLIB_INCLUDE_DIR})

# Search for unzip
<<<<<<< HEAD
IF( NOT ASSIMP_BUILD_MINIZIP )
  use_pkgconfig(UNZIP minizip)
ENDIF( NOT ASSIMP_BUILD_MINIZIP )
=======
IF ( NOT IOS )
	use_pkgconfig(UNZIP minizip)
ELSE ( NOT IOS )
	IF(NOT BUILD_SHARED_LIBS)
		use_pkgconfig(UNZIP minizip)
	ENDIF (NOT BUILD_SHARED_LIBS)
ENDIF ( NOT IOS )
>>>>>>> a4a609e2

IF ( ASSIMP_NO_EXPORT )
  ADD_DEFINITIONS( -DASSIMP_BUILD_NO_EXPORT)
  MESSAGE( STATUS "Build an import-only version of Assimp." )
ENDIF( ASSIMP_NO_EXPORT )

SET ( ASSIMP_BUILD_ARCHITECTURE "" CACHE STRING
  "describe the current architecture."
)
IF    ( ASSIMP_BUILD_ARCHITECTURE STREQUAL "")
ELSE  ( ASSIMP_BUILD_ARCHITECTURE STREQUAL "")
  ADD_DEFINITIONS ( -D'ASSIMP_BUILD_ARCHITECTURE="${ASSIMP_BUILD_ARCHITECTURE}"' )
ENDIF ( ASSIMP_BUILD_ARCHITECTURE STREQUAL "")

# ${CMAKE_GENERATOR}
SET ( ASSIMP_BUILD_COMPILER "" CACHE STRING
  "describe the current compiler."
)
IF    ( ASSIMP_BUILD_COMPILER STREQUAL "")
ELSE  ( ASSIMP_BUILD_COMPILER STREQUAL "")
  ADD_DEFINITIONS ( -D'ASSIMP_BUILD_COMPILER="${ASSIMP_BUILD_COMPILER}"' )
ENDIF ( ASSIMP_BUILD_COMPILER STREQUAL "")

MARK_AS_ADVANCED ( ASSIMP_BUILD_ARCHITECTURE ASSIMP_BUILD_COMPILER )

SET ( ASSIMP_BUILD_NONFREE_C4D_IMPORTER OFF CACHE BOOL
  "Build the C4D importer, which relies on the non-free Melange SDK."
)

IF (ASSIMP_BUILD_NONFREE_C4D_IMPORTER)
  IF ( MSVC )
    SET(C4D_INCLUDES "${CMAKE_CURRENT_SOURCE_DIR}/contrib/Melange/includes")

    # pick the correct prebuilt library
    IF(MSVC15)
      SET(C4D_LIB_POSTFIX "_2017")
    ELSEIF(MSVC14)
      SET(C4D_LIB_POSTFIX "_2015")
    ELSEIF(MSVC12)
      SET(C4D_LIB_POSTFIX "_2013")
    ELSEIF(MSVC11)
      SET(C4D_LIB_POSTFIX "_2012")
    ELSEIF(MSVC10)
      SET(C4D_LIB_POSTFIX "_2010")
    ELSE()
      MESSAGE( FATAL_ERROR
        "C4D is currently only supported with MSVC 10, 11, 12, 14"
      )
    ENDIF()

    SET(C4D_LIB_BASE_PATH "${CMAKE_CURRENT_SOURCE_DIR}/contrib/Melange/libraries/win")

    SET(C4D_DEBUG_LIBRARIES
      "${C4D_LIB_BASE_PATH}/melangelib${C4D_LIB_POSTFIX}/melangelib_debug.lib"
      "${C4D_LIB_BASE_PATH}/jpeglib${C4D_LIB_POSTFIX}/jpeglib_debug.lib"
    )
    SET(C4D_RELEASE_LIBRARIES
      "${C4D_LIB_BASE_PATH}/melangelib${C4D_LIB_POSTFIX}/melangelib_release.lib"
      "${C4D_LIB_BASE_PATH}/jpeglib${C4D_LIB_POSTFIX}/jpeglib_release.lib"
    )

    # winsock and winmm are necessary dependencies of melange (this is undocumented, but true.)
    SET(C4D_EXTRA_LIBRARIES WSock32.lib Winmm.lib)
  ELSE ()
    MESSAGE( FATAL_ERROR
      "C4D is currently only available on Windows with melange SDK installed in contrib/Melange"
    )
  ENDIF ( MSVC )
ELSE (ASSIMP_BUILD_NONFREE_C4D_IMPORTER)
  ADD_DEFINITIONS( -DASSIMP_BUILD_NO_C4D_IMPORTER )
ENDIF (ASSIMP_BUILD_NONFREE_C4D_IMPORTER)

ADD_SUBDIRECTORY(contrib)

ADD_SUBDIRECTORY( code/ )
IF ( ASSIMP_BUILD_ASSIMP_TOOLS )
  IF ( WIN32 AND DirectX_D3DX9_LIBRARY )
    OPTION ( ASSIMP_BUILD_ASSIMP_VIEW "If the Assimp view tool is built. (requires DirectX)" ${DirectX_FOUND} )
    IF ( ASSIMP_BUILD_ASSIMP_VIEW )
      ADD_SUBDIRECTORY( tools/assimp_view/ )
    ENDIF ( ASSIMP_BUILD_ASSIMP_VIEW )
  ENDIF ( WIN32 AND DirectX_D3DX9_LIBRARY )

  ADD_SUBDIRECTORY( tools/assimp_cmd/ )
IF (NOT IOS)
  ADD_SUBDIRECTORY( tools/assimp_qt_viewer/ )
ENDIF (NOT IOS)
ENDIF ( ASSIMP_BUILD_ASSIMP_TOOLS )

IF ( ASSIMP_BUILD_SAMPLES)
  IF ( WIN32 )
    ADD_SUBDIRECTORY( samples/SimpleTexturedOpenGL/ )
  ENDIF ( WIN32 )
  ADD_SUBDIRECTORY( samples/SimpleOpenGL/ )
ENDIF ( ASSIMP_BUILD_SAMPLES )

IF ( ASSIMP_BUILD_TESTS )
  ADD_SUBDIRECTORY( test/ )
ENDIF ( ASSIMP_BUILD_TESTS )

# Generate a pkg-config .pc for the Assimp library.
CONFIGURE_FILE( "${PROJECT_SOURCE_DIR}/assimp.pc.in" "${PROJECT_BINARY_DIR}/assimp.pc" @ONLY )
INSTALL( FILES "${PROJECT_BINARY_DIR}/assimp.pc" DESTINATION ${ASSIMP_LIB_INSTALL_DIR}/pkgconfig/ COMPONENT ${LIBASSIMP-DEV_COMPONENT})

IF(CMAKE_CPACK_COMMAND AND UNIX AND ASSIMP_OPT_BUILD_PACKAGES)
  # Packing information
  SET(CPACK_PACKAGE_NAME                    "assimp{ASSIMP_VERSION_MAJOR}.{ASSIMP_VERSION_MINOR}")
  SET(CPACK_PACKAGE_CONTACT "" CACHE STRING "Package maintainer and PGP signer.")
  SET(CPACK_PACKAGE_VENDOR                  "https://github.com/assimp")
  SET(CPACK_PACKAGE_DISPLAY_NAME            "Assimp ${ASSIMP_VERSION}")
  SET(CPACK_PACKAGE_DESCRIPTION_SUMMARY     " - Open Asset Import Library ${ASSIMP_VERSION}")
  SET(CPACK_PACKAGE_VERSION                 "${ASSIMP_VERSION}.${ASSIMP_PACKAGE_VERSION}" )
  SET(CPACK_PACKAGE_VERSION_MAJOR           "${ASSIMP_VERSION_MAJOR}")
  SET(CPACK_PACKAGE_VERSION_MINOR           "${ASSIMP_VERSION_MINOR}")
  SET(CPACK_PACKAGE_VERSION_PATCH           "${ASSIMP_VERSION_PATCH}")
  SET(CPACK_PACKAGE_INSTALL_DIRECTORY       "assimp${ASSIMP_VERSION_MAJOR}.${ASSIMP_VERSION_MINOR}")
  SET(CPACK_RESOURCE_FILE_LICENSE           "${CMAKE_CURRENT_SOURCE_DIR}/LICENSE")

  STRING(TOUPPER ${LIBASSIMP_COMPONENT}     "LIBASSIMP_COMPONENT_UPPER")
  STRING(TOUPPER ${LIBASSIMP-DEV_COMPONENT} "LIBASSIMP-DEV_COMPONENT_UPPER")

  SET(CPACK_COMPONENT_ASSIMP-BIN_DISPLAY_NAME                       "tools")
  SET(CPACK_COMPONENT_ASSIMP-BIN_DEPENDS                            "${LIBASSIMP_COMPONENT}" )
  SET(CPACK_COMPONENT_${LIBASSIMP_COMPONENT_UPPER}_DISPLAY_NAME     "libraries")
  SET(CPACK_COMPONENT_${LIBASSIMP-DEV_COMPONENT_UPPER}_DISPLAY_NAME "common headers and installs")
  SET(CPACK_COMPONENT_${LIBASSIMP-DEV_COMPONENT_UPPER}_DEPENDS $    "{LIBASSIMP_COMPONENT}" )
  SET(CPACK_COMPONENT_ASSIMP-DEV_DISPLAY_NAME                       "${CPACK_COMPONENT_${LIBASSIMP-DEV_COMPONENT}_DISPLAY_NAME}" )
  SET(CPACK_COMPONENT_ASSIMP-DEV_DEPENDS                            "${LIBASSIMP-DEV_COMPONENT}" )
  SET(CPACK_DEBIAN_BUILD_DEPENDS debhelper cmake zlib1g-dev pkg-config)

  # debian
  SET(CPACK_DEBIAN_PACKAGE_PRIORITY "optional")
  SET(CPACK_DEBIAN_CMAKE_OPTIONS    "-DBUILD_ASSIMP_SAMPLES:BOOL=${ASSIMP_BUILD_SAMPLES}")
  SET(CPACK_DEBIAN_PACKAGE_SECTION  "libs" )
  SET(CPACK_DEBIAN_PACKAGE_DEPENDS  "${CPACK_COMPONENTS_ALL}")
  SET(CPACK_DEBIAN_PACKAGE_SUGGESTS)
  set(cPACK_DEBIAN_PACKAGE_NAME     "assimp")
  SET(CPACK_DEBIAN_PACKAGE_REMOVE_SOURCE_FILES contrib/gtest contrib/zlib workspaces test doc obj samples packaging)
  SET(CPACK_DEBIAN_PACKAGE_SOURCE_COPY svn export --force)
  SET(CPACK_DEBIAN_CHANGELOG)
  execute_process(COMMAND lsb_release -is
    OUTPUT_VARIABLE _lsb_distribution OUTPUT_STRIP_TRAILING_WHITESPACE
    RESULT_VARIABLE _lsb_release_failed)
  SET(CPACK_DEBIAN_DISTRIBUTION_NAME ${_lsb_distribution} CACHE STRING "Name of the distrubiton")
  STRING(TOLOWER ${CPACK_DEBIAN_DISTRIBUTION_NAME} CPACK_DEBIAN_DISTRIBUTION_NAME)
  IF( ${CPACK_DEBIAN_DISTRIBUTION_NAME} STREQUAL "ubuntu" )
    SET(CPACK_DEBIAN_DISTRIBUTION_RELEASES lucid maverick natty oneiric precise CACHE STRING "Release code-names of the distrubiton release")
  ENDIF()
  SET(DPUT_HOST "" CACHE STRING "PPA repository to upload the debian sources")
  INCLUDE(CPack)
  INCLUDE(DebSourcePPA)
ENDIF()

if(WIN32)
  if (CMAKE_SIZEOF_VOID_P EQUAL 8)
    SET(BIN_DIR "${PROJECT_SOURCE_DIR}/bin64/")
    SET(LIB_DIR "${PROJECT_SOURCE_DIR}/lib64/")
  elseif()
    SET(BIN_DIR "${PROJECT_SOURCE_DIR}/bin32/")
    SET(LIB_DIR "${PROJECT_SOURCE_DIR}/lib32/")
  ENDIF()

  IF(MSVC12)
    SET(ASSIMP_MSVC_VERSION "vc120")
  ELSEIF(MSVC14)
    SET(ASSIMP_MSVC_VERSION "vc140")
  ELSEIF(MSVC15)
    SET(ASSIMP_MSVC_VERSION "vc141")
  ENDIF(MSVC12)

  IF(MSVC12 OR MSVC14 OR MSVC15 )
    ADD_CUSTOM_TARGET(UpdateAssimpLibsDebugSymbolsAndDLLs COMMENT "Copying Assimp Libraries ..." VERBATIM)
    IF(CMAKE_GENERATOR MATCHES "^Visual Studio")
      ADD_CUSTOM_COMMAND(TARGET UpdateAssimpLibsDebugSymbolsAndDLLs COMMAND ${CMAKE_COMMAND} -E copy ${CMAKE_BINARY_DIR}/code/Release/assimp-${ASSIMP_MSVC_VERSION}-mt.dll	${BIN_DIR}assimp-${ASSIMP_MSVC_VERSION}-mt.dll VERBATIM)
      ADD_CUSTOM_COMMAND(TARGET UpdateAssimpLibsDebugSymbolsAndDLLs COMMAND ${CMAKE_COMMAND} -E copy ${CMAKE_BINARY_DIR}/code/Release/assimp-${ASSIMP_MSVC_VERSION}-mt.exp	${LIB_DIR}assimp-${ASSIMP_MSVC_VERSION}-mt.exp VERBATIM)
      ADD_CUSTOM_COMMAND(TARGET UpdateAssimpLibsDebugSymbolsAndDLLs COMMAND ${CMAKE_COMMAND} -E copy ${CMAKE_BINARY_DIR}/code/Release/assimp-${ASSIMP_MSVC_VERSION}-mt.lib	${LIB_DIR}assimp-${ASSIMP_MSVC_VERSION}-mt.lib VERBATIM)
      ADD_CUSTOM_COMMAND(TARGET UpdateAssimpLibsDebugSymbolsAndDLLs COMMAND ${CMAKE_COMMAND} -E copy ${CMAKE_BINARY_DIR}/code/Debug/assimp-${ASSIMP_MSVC_VERSION}-mtd.dll		${BIN_DIR}assimp-${ASSIMP_MSVC_VERSION}-mtd.dll  VERBATIM)
      ADD_CUSTOM_COMMAND(TARGET UpdateAssimpLibsDebugSymbolsAndDLLs COMMAND ${CMAKE_COMMAND} -E copy ${CMAKE_BINARY_DIR}/code/Debug/assimp-${ASSIMP_MSVC_VERSION}-mtd.exp		${LIB_DIR}assimp-${ASSIMP_MSVC_VERSION}-mtd.exp VERBATIM)
      ADD_CUSTOM_COMMAND(TARGET UpdateAssimpLibsDebugSymbolsAndDLLs COMMAND ${CMAKE_COMMAND} -E copy ${CMAKE_BINARY_DIR}/code/Debug/assimp-${ASSIMP_MSVC_VERSION}-mtd.ilk		${LIB_DIR}assimp-${ASSIMP_MSVC_VERSION}-mtd.ilk VERBATIM)
      ADD_CUSTOM_COMMAND(TARGET UpdateAssimpLibsDebugSymbolsAndDLLs COMMAND ${CMAKE_COMMAND} -E copy ${CMAKE_BINARY_DIR}/code/Debug/assimp-${ASSIMP_MSVC_VERSION}-mtd.lib		${LIB_DIR}assimp-${ASSIMP_MSVC_VERSION}-mtd.lib VERBATIM)
      ADD_CUSTOM_COMMAND(TARGET UpdateAssimpLibsDebugSymbolsAndDLLs COMMAND ${CMAKE_COMMAND} -E copy ${CMAKE_BINARY_DIR}/code/Debug/assimp-${ASSIMP_MSVC_VERSION}-mtd.pdb		${LIB_DIR}assimp-${ASSIMP_MSVC_VERSION}-mtd.pdb VERBATIM)
    ELSE()
      ADD_CUSTOM_COMMAND(TARGET UpdateAssimpLibsDebugSymbolsAndDLLs COMMAND ${CMAKE_COMMAND} -E copy ${CMAKE_BINARY_DIR}/code/assimp-${ASSIMP_MSVC_VERSION}-mt.dll	${BIN_DIR}assimp-${ASSIMP_MSVC_VERSION}-mt.dll VERBATIM)
      ADD_CUSTOM_COMMAND(TARGET UpdateAssimpLibsDebugSymbolsAndDLLs COMMAND ${CMAKE_COMMAND} -E copy ${CMAKE_BINARY_DIR}/code/assimp-${ASSIMP_MSVC_VERSION}-mt.exp	${LIB_DIR}assimp-${ASSIMP_MSVC_VERSION}-mt.exp VERBATIM)
      ADD_CUSTOM_COMMAND(TARGET UpdateAssimpLibsDebugSymbolsAndDLLs COMMAND ${CMAKE_COMMAND} -E copy ${CMAKE_BINARY_DIR}/code/assimp-${ASSIMP_MSVC_VERSION}-mt.lib	${LIB_DIR}assimp-${ASSIMP_MSVC_VERSION}-mt.lib VERBATIM)
      ADD_CUSTOM_COMMAND(TARGET UpdateAssimpLibsDebugSymbolsAndDLLs COMMAND ${CMAKE_COMMAND} -E copy ${CMAKE_BINARY_DIR}/code/assimp-${ASSIMP_MSVC_VERSION}-mtd.dll		${BIN_DIR}assimp-${ASSIMP_MSVC_VERSION}-mtd.dll  VERBATIM)
      ADD_CUSTOM_COMMAND(TARGET UpdateAssimpLibsDebugSymbolsAndDLLs COMMAND ${CMAKE_COMMAND} -E copy ${CMAKE_BINARY_DIR}/code/assimp-${ASSIMP_MSVC_VERSION}-mtd.exp		${LIB_DIR}assimp-${ASSIMP_MSVC_VERSION}-mtd.exp VERBATIM)
      ADD_CUSTOM_COMMAND(TARGET UpdateAssimpLibsDebugSymbolsAndDLLs COMMAND ${CMAKE_COMMAND} -E copy ${CMAKE_BINARY_DIR}/code/assimp-${ASSIMP_MSVC_VERSION}-mtd.ilk		${LIB_DIR}assimp-${ASSIMP_MSVC_VERSION}-mtd.ilk VERBATIM)
      ADD_CUSTOM_COMMAND(TARGET UpdateAssimpLibsDebugSymbolsAndDLLs COMMAND ${CMAKE_COMMAND} -E copy ${CMAKE_BINARY_DIR}/code/assimp-${ASSIMP_MSVC_VERSION}-mtd.lib		${LIB_DIR}assimp-${ASSIMP_MSVC_VERSION}-mtd.lib VERBATIM)
      ADD_CUSTOM_COMMAND(TARGET UpdateAssimpLibsDebugSymbolsAndDLLs COMMAND ${CMAKE_COMMAND} -E copy ${CMAKE_BINARY_DIR}/code/assimp-${ASSIMP_MSVC_VERSION}-mtd.pdb		${LIB_DIR}assimp-${ASSIMP_MSVC_VERSION}-mtd.pdb VERBATIM)
      ADD_CUSTOM_COMMAND(TARGET UpdateAssimpLibsDebugSymbolsAndDLLs COMMAND ${CMAKE_COMMAND} -E copy ${CMAKE_BINARY_DIR}/code/assimp-${ASSIMP_MSVC_VERSION}-mtd.pdb		${LIB_DIR}assimp-${ASSIMP_MSVC_VERSION}-mtd.pdb VERBATIM)
    ENDIF()
  ENDIF(MSVC12 OR MSVC14 OR MSVC15 )
ENDIF (WIN32)<|MERGE_RESOLUTION|>--- conflicted
+++ resolved
@@ -344,19 +344,17 @@
 INCLUDE_DIRECTORIES(${ZLIB_INCLUDE_DIR})
 
 # Search for unzip
-<<<<<<< HEAD
-IF( NOT ASSIMP_BUILD_MINIZIP )
-  use_pkgconfig(UNZIP minizip)
-ENDIF( NOT ASSIMP_BUILD_MINIZIP )
-=======
 IF ( NOT IOS )
-	use_pkgconfig(UNZIP minizip)
+  IF( NOT ASSIMP_BUILD_MINIZIP )
+	  use_pkgconfig(UNZIP minizip)
+  ENDIF( NOT ASSIMP_BUILD_MINIZIP )
 ELSE ( NOT IOS )
 	IF(NOT BUILD_SHARED_LIBS)
-		use_pkgconfig(UNZIP minizip)
+    IF( NOT ASSIMP_BUILD_MINIZIP )
+		  use_pkgconfig(UNZIP minizip)
+    ENDIF( NOT ASSIMP_BUILD_MINIZIP )
 	ENDIF (NOT BUILD_SHARED_LIBS)
 ENDIF ( NOT IOS )
->>>>>>> a4a609e2
 
 IF ( ASSIMP_NO_EXPORT )
   ADD_DEFINITIONS( -DASSIMP_BUILD_NO_EXPORT)
